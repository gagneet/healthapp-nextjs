// lib/seed.ts - Comprehensive Healthcare Test Data Seeding with Updated Schema
import { fileURLToPath, pathToFileURL } from 'url';
<<<<<<< HEAD
import { PrismaClient, AdherenceType, UserRole, UserAccountStatus, UserGender, MedicationOrganizerType, MedicationLogAdherenceStatus } from '@prisma/client';
=======
import { PrismaClient, AdherenceType, UserRole, UserAccountStatus, UserGender, MedicationOrganizerType, MedicationLogAdherenceStatus } from './generated/prisma/index.js';
>>>>>>> 7af927c1
import * as bcrypt from 'bcryptjs';

const prisma = new PrismaClient();

// 🔍 Schema Validation Function
async function validateDatabaseSchema(): Promise<void> {
  console.log('🔍 Validating database schema consistency...');
  
  const validationChecks = [
    {
      name: 'Users table',
      check: async () => {
        try {
          await prisma.user.count();
          return { success: true };
        } catch (error: any) {
          return { success: false, error: error.message };
        }
      }
    },
    {
      name: 'Doctors table with biography column',
      check: async () => {
        try {
          const result = await prisma.$queryRaw`
            SELECT column_name FROM information_schema.columns 
            WHERE table_name = 'doctors' AND column_name = 'biography'
          `;
          const hasColumn = Array.isArray(result) && result.length > 0;
          return { 
            success: hasColumn, 
            error: hasColumn ? null : 'Biography column missing from doctors table' 
          };
        } catch (error: any) {
          return { success: false, error: error.message };
        }
      }
    },
    {
      name: 'Appointments table with status column',
      check: async () => {
        try {
          const result = await prisma.$queryRaw`
            SELECT column_name FROM information_schema.columns 
            WHERE table_name = 'appointments' AND column_name = 'status'
          `;
          const hasColumn = Array.isArray(result) && result.length > 0;
          return { 
            success: hasColumn, 
            error: hasColumn ? null : 'Status column missing from appointments table' 
          };
        } catch (error: any) {
          return { success: false, error: error.message };
        }
      }
    },
    {
      name: 'Appointments table with carePlanId column',
      check: async () => {
        try {
          const result = await prisma.$queryRaw`
            SELECT column_name FROM information_schema.columns 
            WHERE table_name = 'appointments' AND column_name = 'carePlanId'
          `;
          const hasColumn = Array.isArray(result) && result.length > 0;
          return { 
            success: hasColumn, 
            error: hasColumn ? null : 'CarePlanId column missing from appointments table' 
          };
        } catch (error: any) {
          return { success: false, error: error.message };
        }
      }
    }
  ];

  let validationErrors = [];
  
  for (const { name, check } of validationChecks) {
    try {
      const result = await check();
      if (result.success) {
        console.log(`✅ ${name}: OK`);
      } else {
        console.log(`❌ ${name}: ${result.error}`);
        validationErrors.push(`${name}: ${result.error}`);
      }
    } catch (error: any) {
      console.log(`❌ ${name}: Validation failed - ${error.message}`);
      validationErrors.push(`${name}: ${error.message}`);
    }
  }

  if (validationErrors.length > 0) {
    console.log('\n❌ Schema validation failed with the following issues:');
    validationErrors.forEach(error => console.log(`   • ${error}`));
    console.log('\n💡 Troubleshooting suggestions:');
    console.log('   1. Run: npx prisma migrate reset');
    console.log('   2. Run: npx prisma migrate dev');
    console.log('   3. Run: npx prisma generate');
    console.log('   4. Check that migration files match schema.prisma\n');
    throw new Error(`Schema validation failed: ${validationErrors.length} issues found`);
  }
  
  console.log('✅ Database schema validation passed!');
}

// 🛠️ Helpers
const getRandomPastDate = (minDaysAgo = 7, maxDaysAgo = 90): Date => {
  const now = new Date();
  const minDate = new Date(now.getTime() - maxDaysAgo * 86400000);
  const maxDate = new Date(now.getTime() - minDaysAgo * 86400000);
  return new Date(minDate.getTime() + Math.random() * (maxDate.getTime() - minDate.getTime()));
};

const getRecentDate = (): Date => getRandomPastDate(1, 7);
const getFutureDate = (daysAhead = 1): Date => new Date(Date.now() + daysAhead * 86400000);
const getTodayDate = (): Date => new Date();

// Database cleanup function to remove all existing data
async function cleanDatabase() {
  console.log('🧹 Cleaning database - removing all existing data...');
  
  try {
    // Delete in reverse dependency order to avoid foreign key constraints
    // Use error handling for each operation to continue even if tables don't exist
    
    const cleanupOperations = [
      () => prisma.adherenceRecord.deleteMany({}),
      () => prisma.medication.deleteMany({}),
      () => prisma.vital.deleteMany({}),
      () => prisma.symptom.deleteMany({}),
      () => prisma.carePlan.deleteMany({}),
      () => prisma.appointment.deleteMany({}),
      () => prisma.clinic.deleteMany({}),
      () => prisma.patient.deleteMany({}),
      () => prisma.doctor.deleteMany({}),
      () => prisma.hsp.deleteMany({}),
      () => prisma.provider.deleteMany({}),
      () => prisma.medicine.deleteMany({}),
      () => prisma.vitalTemplate.deleteMany({}),
      () => prisma.symptomDatabase.deleteMany({}),
      () => prisma.treatmentDatabase.deleteMany({}),
      () => prisma.specialty.deleteMany({}),
      () => prisma.organization.deleteMany({}),
      () => prisma.user.deleteMany({})
    ];
    
    for (const operation of cleanupOperations) {
      try {
        await operation();
      } catch (error: any) {
        // Continue with next operation even if current fails
        console.log(`⚠️ Cleanup operation failed (continuing): ${error.message}`);
      }
    }
    
    console.log('✅ Database cleaned successfully');
  } catch (error: any) {
    console.error('❌ Error cleaning database:', error.message);
    throw error;
  }
}

// Add retry logic and table verification
async function waitForTables(maxRetries = 10, delay = 1000): Promise<boolean> {
    for (let i = 0; i < maxRetries; i++) {
        try {
            await prisma.user.count();
            console.log('✅ Database tables are ready');
            return true;
        } catch (error: any) {
            if ((error as any).code === 'P2021') { // Correctly type error
                console.log(`⏳ Waiting for database tables... (attempt ${i + 1}/${maxRetries})`);
                await new Promise(resolve => setTimeout(resolve, delay));
            } else {
                throw error;
            }
        }
    }
    throw new Error('Database tables not ready after maximum retries');
}

// Generate secure password hash
async function generateSecurePasswordHash(password: string): Promise<string> {
    const saltRounds = 12;
    return await bcrypt.hash(password, saltRounds);
}

const sanitize = (input: any) => {
  if (typeof input === 'string') {
    return input.replace(/(\r\n|\n|\r)/gm, "");
  }
  return input;
}

export async function seedComprehensiveHealthcareData() {
    console.log('📊 Seeding comprehensive healthcare test data with updated schema...');

    try {
        await waitForTables();
        
        // Validate database schema before proceeding
        await validateDatabaseSchema();

        // Always start with a clean database
        await cleanDatabase();

        const { users, provider } = await prisma.$transaction(async (tx) => {
            // Password setup
            const defaultPassword = process.env.SEED_DEFAULT_PASSWORD || 'T3mpP@ssw0rd168!';
            const hashedPassword = await bcrypt.hash(defaultPassword, 12);
            const basicDoctorPassword = await bcrypt.hash('T3mpP@ssw0rd168!', 12);

            // Helper function to create user with Auth.js v5 fields and updated schema
            const createUserData = (userData: any) => ({
                ...userData,
                name: `${userData.firstName} ${userData.lastName}`.trim(),
                emailVerified: userData.emailVerifiedLegacy ? userData.createdAt : null,
                image: null,
            });

            // Create specific users per your requirements
            console.log('👥 Creating users with exact structure per requirements...');

            const adminUsers = [
                // 1 System Admin
                createUserData({
                    id: '66666666-6666-6666-6666-666666666666',
                    email: 'gagneet@silverfoxtechnologies.com.au',
                    passwordHash: hashedPassword,
                    role: 'SYSTEM_ADMIN' as UserRole,
                    firstName: 'Admin',
                    lastName: 'User',
                    phone: '+1-555-0401',
                    dateOfBirth: new Date('1985-01-01'),
                    gender: 'OTHER' as UserGender,
                    accountStatus: 'ACTIVE' as UserAccountStatus,
                    emailVerifiedLegacy: true,
                    createdAt: getRandomPastDate(40, 90),
                    updatedAt: getRecentDate(),
                }),

                // 1 Provider Admin
                createUserData({
                    id: '10101010-1010-1010-1010-101010101010',
                    email: 'provider@healthapp.com',
                    passwordHash: hashedPassword,
                    role: 'HOSPITAL_ADMIN' as UserRole,
                    firstName: 'Provider',
                    lastName: 'Administrator',
                    phone: '+1-555-0501',
                    dateOfBirth: new Date('1982-05-15'),
                    gender: 'MALE' as UserGender,
                    accountStatus: 'ACTIVE' as UserAccountStatus,
                    emailVerifiedLegacy: true,
                    createdAt: getRandomPastDate(45, 90),
                    updatedAt: getRecentDate(),
                })
            ];

            await tx.user.createMany({
                skipDuplicates: true,
                data: adminUsers
            });
            console.log(`✅ Created ${adminUsers.length} admin users`);

            // Create One Organization
            console.log('🏥 Creating organization...');
            const organization = await tx.organization.upsert({
                where: { id: 'a0eebc99-9c0b-4ef8-bb6d-6bb9bd380a11' },
                update: {},
                create: {
                    id: 'a0eebc99-9c0b-4ef8-bb6d-6bb9bd380a11',
                    name: 'HealthApp Medical Center',
                    type: 'hospital',
                    licenseNumber: 'HC-2025-001',
                    contactInfo: {
                        phone: '+1-555-0100',
                        email: 'info@healthapp.com',
                        website: 'https://healthapp.com'
                    },
                    address: {
                        street: '123 Medical Drive',
                        city: 'Healthcare City',
                        state: 'CA',
                        zipCode: '90210',
                        country: 'USA'
                    },
                    isActive: true,
                    createdAt: getRandomPastDate(60, 90),
                    updatedAt: getRecentDate()
                }
            });

            console.log(`✅ Created organization: ${organization.name}`);

            // Create Eleven Medical Specialties
            console.log('🩺 Creating 11 medical specialties...');
            const specialties = [
                { name: 'Cardiology', description: 'Heart and cardiovascular system specialist' },
                { name: 'Endocrinology', description: 'Hormonal disorders and diabetes specialist' },
                { name: 'General Medicine', description: 'General medical practice' },
                { name: 'Pediatrics', description: 'Children\'s health specialist' },
                { name: 'Orthopedics', description: 'Bone, joint, and muscle specialist' },
                { name: 'Dermatology', description: 'Skin conditions specialist' },
                { name: 'Neurology', description: 'Brain and nervous system specialist' },
                { name: 'Psychiatry', description: 'Mental health specialist' },
                { name: 'Gynecology', description: 'Women\'s reproductive health specialist' },
                { name: 'Ophthalmology', description: 'Eye and vision specialist' },
                { name: 'Emergency Medicine', description: 'Emergency and acute care specialist' }
            ];

            for (const spec of specialties) {
                await tx.specialty.upsert({
                    where: { name: spec.name },
                    update: {},
                    create: {
                        name: spec.name,
                        description: spec.description,
                        createdAt: getRandomPastDate(50, 90),
                        updatedAt: getRecentDate()
                    }
                });
            }

            console.log(`✅ Created ${specialties.length} medical specialties`);

            // Get the created specialties for doctor profiles
            const cardiologySpec = await tx.specialty.findFirst({ where: { name: 'Cardiology' } });
            const endocrinologySpec = await tx.specialty.findFirst({ where: { name: 'Endocrinology' } });
            const generalMedSpec = await tx.specialty.findFirst({ where: { name: 'General Medicine' } });

            // Create Doctors and their profiles
            console.log('👨‍⚕️ Creating 3 doctors and their profiles...');
            const doctorsToCreate = [
                {
                    user: createUserData({
                        id: '00000000-0000-0000-0000-000000000001',
                        email: 'doctor@healthapp.com',
                        passwordHash: basicDoctorPassword,
                        role: 'DOCTOR' as UserRole,
                        firstName: 'Dr. John',
                        lastName: 'Smith',
                        phone: '+1-555-0001',
                        dateOfBirth: new Date('1975-01-15'),
                        gender: 'MALE' as UserGender,
                        accountStatus: 'ACTIVE' as UserAccountStatus,
                        emailVerifiedLegacy: true,
                        createdAt: getRandomPastDate(30, 90),
                        updatedAt: getRecentDate(),
                    }),
                    profile: {
                        id: '00000000-0000-0000-0000-000000000011',
                        doctorId: 'DR001',
                        specialtyId: cardiologySpec?.id,
                        medicalLicenseNumber: 'MD123456',
                        yearsOfExperience: 15,
                        boardCertifications: ['Board Certified Internal Medicine', 'Cardiology'],
                        consultationFee: 200.00,
                        isVerified: true,
                        verificationDate: getRandomPastDate(20, 60),
                        practiceName: 'Smith Cardiology Clinic',
                        biography: 'Dr. John Smith is a board-certified cardiologist with over 15 years of experience in treating a wide range of cardiovascular conditions. He is dedicated to providing compassionate and comprehensive care to his patients.',
                        createdAt: getRandomPastDate(30, 80),
                    }
                },
                {
                    user: createUserData({
                        id: '00000000-0000-0000-0000-000000000002',
                        email: 'doctor1@healthapp.com',
                        passwordHash: basicDoctorPassword,
                        role: 'DOCTOR' as UserRole,
                        firstName: 'Dr. Jane',
                        lastName: 'Doe',
                        phone: '+1-555-0002',
                        dateOfBirth: new Date('1978-05-20'),
                        gender: 'FEMALE' as UserGender,
                        accountStatus: 'ACTIVE' as UserAccountStatus,
                        emailVerifiedLegacy: true,
                        createdAt: getRandomPastDate(28, 88),
                        updatedAt: getRecentDate(),
                    }),
                    profile: {
                        id: '00000000-0000-0000-0000-000000000022',
                        doctorId: 'DR002',
                        specialtyId: endocrinologySpec?.id,
                        medicalLicenseNumber: 'MD789012',
                        yearsOfExperience: 12,
                        boardCertifications: ['Board Certified Family Medicine', 'Endocrinology'],
                        consultationFee: 180.00,
                        isVerified: true,
                        verificationDate: getRandomPastDate(15, 55),
                        practiceName: 'Doe Endocrinology Center',
                        biography: 'Dr. Jane Doe is a respected endocrinologist specializing in diabetes management and thyroid disorders. She is committed to helping her patients achieve optimal health through personalized treatment plans.',
                        createdAt: getRandomPastDate(28, 78),
                    }
                },
                {
                    user: createUserData({
                        id: '00000000-0000-0000-0000-000000000003',
                        email: 'doctor2@healthapp.com',
                        passwordHash: hashedPassword,
                        role: 'DOCTOR' as UserRole,
                        firstName: 'Dr. Emily',
                        lastName: 'Rodriguez',
                        phone: '+1-555-0003',
                        dateOfBirth: new Date('1980-11-08'),
                        gender: 'FEMALE' as UserGender,
                        accountStatus: 'ACTIVE' as UserAccountStatus,
                        emailVerifiedLegacy: true,
                        createdAt: getRandomPastDate(25, 85),
                        updatedAt: getRecentDate(),
                    }),
                    profile: {
                        id: '00000000-0000-0000-0000-000000000033',
                        doctorId: 'DR003',
                        specialtyId: generalMedSpec?.id,
                        medicalLicenseNumber: 'MD345678',
                        yearsOfExperience: 8,
                        boardCertifications: ['Board Certified Family Medicine'],
                        consultationFee: 160.00,
                        isVerified: true,
                        verificationDate: getRandomPastDate(12, 50),
                        practiceName: 'Rodriguez Family Medicine',
                        biography: 'Dr. Emily Rodriguez is a dedicated family medicine physician with a passion for preventive care and patient education. She provides comprehensive primary care services to patients of all ages.',
                        createdAt: getRandomPastDate(25, 75),
                    }
                }
            ];

            for (const doctorData of doctorsToCreate) {
                try {
                    const user = await tx.user.upsert({
                        where: { id: doctorData.user.id },
                        update: doctorData.user,
                        create: doctorData.user,
                    });
                    const profileData = {
                        ...doctorData.profile,
                        userId: user.id,
                    };
                    await tx.doctor.upsert({
                        where: { id: doctorData.profile.id },
                        update: profileData,
                        create: profileData,
                    });
                } catch (error) {
                    console.error(`Failed to create/update doctor ${doctorData.user.id}:`, error);
                    throw error; // Re-throw to trigger transaction rollback
                }
            }
            console.log(`✅ Created doctor profiles`);

            // Create HSP and Patient profiles with robust logic
            // ... (HSP and Patient creation logic will be added here in subsequent steps) ...

            // NOTE: The original HSP and Patient creation logic is temporarily removed and will be replaced.
            // This is a placeholder for the next step of the refactoring.
            const hspsToCreate = [
                {
                    user: createUserData({
                        id: '55555555-5555-5555-5555-555555555555',
                        email: 'hsp@healthapp.com',
                        passwordHash: hashedPassword,
                        role: 'HSP' as UserRole,
                        firstName: 'Maria',
                        lastName: 'Garcia',
                        phone: '+1-555-0301',
                        dateOfBirth: new Date('1980-03-25'),
                        gender: 'FEMALE' as UserGender,
                        accountStatus: 'ACTIVE' as UserAccountStatus,
                        emailVerifiedLegacy: true,
                        createdAt: getRandomPastDate(35, 85),
                        updatedAt: getRecentDate(),
                    }),
                    profile: {
                        id: '55555555-5555-5555-5555-555555555551',
                        hspId: 'HSP001',
                        hspType: 'wellness_coach',
                        licenseNumber: 'HSP12345',
                        certifications: ['Certified Wellness Coach', 'Nutrition Specialist'],
                        specializations: ['wellness_coaching', 'nutrition'],
                        yearsOfExperience: 8,
                        createdAt: getRandomPastDate(35, 75)
                    }
                }
            ];

            for (const hsp of hspsToCreate) {
                const existingUser = await tx.user.findUnique({ where: { id: hsp.user.id } });
                if (!existingUser) {
                    const newUser = await tx.user.create({ data: hsp.user });
                    await tx.hsp.create({ data: { ...hsp.profile, userId: newUser.id } });
                } else {
                    const existingProfile = await tx.hsp.findUnique({ where: { userId: existingUser.id } });
                    if (!existingProfile) {
                        await tx.hsp.create({ data: { ...hsp.profile, userId: existingUser.id } });
                    }
                }
            }
            console.log('✅ Created HSP profiles');

            const patientsToCreate = [
                {
                    user: createUserData({
                        id: '77777777-7777-7777-7777-777777777777',
                        email: 'patient1@healthapp.com',
                        passwordHash: hashedPassword,
                        role: 'PATIENT' as UserRole,
                        firstName: 'Sarah',
                        lastName: 'Johnson',
                        phone: '+1-555-0101',
                        dateOfBirth: new Date('1985-06-15'),
                        gender: 'FEMALE' as UserGender,
                        accountStatus: 'ACTIVE' as UserAccountStatus,
                        emailVerifiedLegacy: true,
                        createdAt: getRandomPastDate(20, 80),
                        updatedAt: getRecentDate(),
                    }),
                    profile: {
                        patientId: 'PAT-2025-001',
                        organizationId: organization.id,
                        primaryCareDoctorId: '00000000-0000-0000-0000-000000000011',
                        heightCm: 165.0,
                        weightKg: 68.5,
                        bloodType: 'A+',
                        primaryLanguage: 'en',
                        allergies: [ { name: 'Penicillin', severity: 'severe', reaction: 'rash' }, { name: 'Shellfish', severity: 'moderate', reaction: 'hives' } ],
                        medicalHistory: [ { condition: 'Type 2 Diabetes', diagnosed: '2022-03-15', status: 'active' }, { condition: 'Hypertension', diagnosed: '2021-08-20', status: 'controlled' } ],
                        emergencyContacts: [ { name: 'John Johnson', relationship: 'spouse', phone: '+1-555-0103', primary: true } ],
                        overallAdherenceScore: 85.5,
                        createdAt: getRandomPastDate(20, 70),
                        updatedAt: getRecentDate()
                    }
                },
                {
                    user: createUserData({
                        id: '88888888-8888-8888-8888-888888888888',
                        email: 'patient2@healthapp.com',
                        passwordHash: hashedPassword,
                        role: 'PATIENT' as UserRole,
                        firstName: 'Michael',
                        lastName: 'Chen',
                        phone: '+1-555-0102',
                        dateOfBirth: new Date('1978-03-22'),
                        gender: 'MALE' as UserGender,
                        accountStatus: 'ACTIVE' as UserAccountStatus,
                        emailVerifiedLegacy: true,
                        createdAt: getRandomPastDate(18, 78),
                        updatedAt: getRecentDate(),
                    }),
                    profile: {
                        patientId: 'PAT-2025-002',
                        organizationId: organization.id,
                        primaryCareDoctorId: '00000000-0000-0000-0000-000000000011',
                        heightCm: 178.0,
                        weightKg: 82.3,
                        bloodType: 'O-',
                        primaryLanguage: 'en',
                        allergies: [],
                        medicalHistory: [ { condition: 'Hypertension', diagnosed: '2020-05-10', status: 'active' }, { condition: 'High Cholesterol', diagnosed: '2019-11-15', status: 'controlled' } ],
                        emergencyContacts: [ { name: 'Lisa Chen', relationship: 'wife', phone: '+1-555-0104', primary: true } ],
                        overallAdherenceScore: 92.0,
                        createdAt: getRandomPastDate(18, 68),
                        updatedAt: getRecentDate()
                    }
                },
                {
                    user: createUserData({
                        id: '11111111-1111-1111-1111-111111111111',
                        email: 'patient3@healthapp.com',
                        passwordHash: hashedPassword,
                        role: 'PATIENT' as UserRole,
                        firstName: 'Emma',
                        lastName: 'Williams',
                        phone: '+1-555-0103',
                        dateOfBirth: new Date('1990-09-10'),
                        gender: 'FEMALE' as UserGender,
                        accountStatus: 'ACTIVE' as UserAccountStatus,
                        emailVerifiedLegacy: true,
                        createdAt: getRandomPastDate(16, 76),
                        updatedAt: getRecentDate(),
                    }),
                    profile: {
                        patientId: 'PAT-2025-003',
                        organizationId: organization.id,
                        primaryCareDoctorId: '00000000-0000-0000-0000-000000000011',
                        heightCm: 162.0,
                        weightKg: 55.2,
                        bloodType: 'B+',
                        primaryLanguage: 'en',
                        allergies: [ { name: 'Latex', severity: 'mild', reaction: 'skin irritation' } ],
                        medicalHistory: [ { condition: 'Coronary Artery Disease', diagnosed: '2023-01-10', status: 'managed' } ],
                        emergencyContacts: [ { name: 'David Williams', relationship: 'father', phone: '+1-555-0106', primary: true } ],
                        overallAdherenceScore: 78.5,
                        createdAt: getRandomPastDate(16, 66),
                        updatedAt: getRecentDate()
                    }
                },
                {
                    user: createUserData({
                        id: '22222222-2222-2222-2222-222222222222',
                        email: 'patient4@healthapp.com',
                        passwordHash: hashedPassword,
                        role: 'PATIENT' as UserRole,
                        firstName: 'James',
                        lastName: 'Brown',
                        phone: '+1-555-0104',
                        dateOfBirth: new Date('1965-12-05'),
                        gender: 'MALE' as UserGender,
                        accountStatus: 'ACTIVE' as UserAccountStatus,
                        emailVerifiedLegacy: true,
                        createdAt: getRandomPastDate(14, 74),
                        updatedAt: getRecentDate(),
                    }),
                    profile: {
                        patientId: 'PAT-2025-004',
                        organizationId: organization.id,
                        primaryCareDoctorId: '00000000-0000-0000-0000-000000000022',
                        heightCm: 175.0,
                        weightKg: 88.7,
                        bloodType: 'AB+',
                        primaryLanguage: 'en',
                        allergies: [],
                        medicalHistory: [ { condition: 'Type 2 Diabetes', diagnosed: '2020-08-15', status: 'controlled' }, { condition: 'Diabetic Neuropathy', diagnosed: '2022-11-20', status: 'active' } ],
                        emergencyContacts: [ { name: 'Mary Brown', relationship: 'wife', phone: '+1-555-0107', primary: true } ],
                        overallAdherenceScore: 88.2,
                        createdAt: getRandomPastDate(14, 64),
                        updatedAt: getRecentDate()
                    }
                },
                {
                    user: createUserData({
                        id: '33333333-3333-3333-3333-333333333333',
                        email: 'patient5@healthapp.com',
                        passwordHash: hashedPassword,
                        role: 'PATIENT' as UserRole,
                        firstName: 'Olivia',
                        lastName: 'Davis',
                        phone: '+1-555-0105',
                        dateOfBirth: new Date('1995-04-20'),
                        gender: 'FEMALE' as UserGender,
                        accountStatus: 'ACTIVE' as UserAccountStatus,
                        emailVerifiedLegacy: true,
                        createdAt: getRandomPastDate(12, 72),
                        updatedAt: getRecentDate(),
                    }),
                    profile: {
                        patientId: 'PAT-2025-005',
                        organizationId: organization.id,
                        primaryCareDoctorId: '00000000-0000-0000-0000-000000000022',
                        heightCm: 158.0,
                        weightKg: 52.1,
                        bloodType: 'O+',
                        primaryLanguage: 'en',
                        allergies: [ { name: 'Aspirin', severity: 'severe', reaction: 'stomach upset' } ],
                        medicalHistory: [ { condition: 'Hypothyroidism', diagnosed: '2021-06-30', status: 'active' }, { condition: 'Prediabetes', diagnosed: '2023-02-15', status: 'monitoring' } ],
                        emergencyContacts: [ { name: 'Thomas Davis', relationship: 'brother', phone: '+1-555-0108', primary: true } ],
                        overallAdherenceScore: 95.1,
                        createdAt: getRandomPastDate(12, 62),
                        updatedAt: getRecentDate()
                    }
                }
            ];

            // Simplified patient creation loop
            for (const patient of patientsToCreate) {
                const existingUser = await tx.user.findUnique({ where: { id: patient.user.id } });
                if (!existingUser) {
                    const newUser = await tx.user.create({ data: patient.user });
                    await tx.patient.create({ data: { ...patient.profile, userId: newUser.id } });
                } else {
                    const existingProfile = await tx.patient.findUnique({ where: { userId: existingUser.id } });
                    if (!existingProfile) {
                        await tx.patient.create({ data: { ...patient.profile, userId: existingUser.id } });
                    }
                }
            }
            console.log('✅ Created patient profiles');


            // Create Provider
            console.log('🏢 Creating provider...');
            let provider;
            try {
                provider = await tx.provider.upsert({
                    where: { id: '10101010-1010-1010-1010-101010101011' },
                    update: {},
                    create: {
                        id: '10101010-1010-1010-1010-101010101011',
                        userId: '10101010-1010-1010-1010-101010101010',
                        name: 'HealthApp Provider System',
                        address: '456 Provider Ave',
                        city: 'Healthcare City',
                        state: 'CA',
                        details: {
                            phone: '+1-555-0500',
                            email: 'provider@healthapp.com',
                            provider_type: 'health_system',
                            license_number: 'PROV-2025-001'
                        },
                        createdAt: getRandomPastDate(45, 85),
                        updatedAt: getRecentDate()
                    }
                });
                console.log(`✅ Created provider`);
            } catch (error: any) {
                console.log(`⚠️ Skipping provider creation - schema mismatch: ${error.message}`);
                provider = null;
            }

            console.log(`✅ Created patient profiles`);

            // Create clinic for Doctor 1
            console.log('🏥 Creating clinic for Dr. Smith...');
            await tx.clinic.upsert({
                where: { id: '00000000-0000-0000-0000-000000000501' },
                update: {},
                create: {
                    id: '00000000-0000-0000-0000-000000000501',
                    doctorId: '00000000-0000-0000-0000-000000000011',
                    organizationId: organization.id,
                    name: 'Smith Cardiology Clinic',
                    address: {
                        street: '123 Heart Avenue, Medical District',
                        city: 'Healthcare City',
                        state: 'CA',
                        zipCode: '90210',
                        country: 'USA'
                    },
                    phone: '+1-555-HEART1',
                    email: 'info@smithcardiology.com',
                    website: 'https://smithcardiology.com',
                    operatingHours: {
                        monday: '8:00 AM - 5:00 PM',
                        tuesday: '8:00 AM - 5:00 PM',
                        wednesday: '8:00 AM - 5:00 PM',
                        thursday: '8:00 AM - 5:00 PM',
                        friday: '8:00 AM - 4:00 PM',
                        saturday: 'Closed',
                        sunday: 'Emergency only'
                    },
                    servicesOffered: ['Cardiac Consultation', 'Echocardiograms', 'Stress Testing', 'Heart Disease Management'],
                    facilities: {
                        parking: true,
                        wheelchair_accessible: true,
                        languages: ['English', 'Spanish']
                    },
                    insuranceAccepted: ['Medicare', 'Blue Cross', 'Aetna', 'Cigna'],
                    isActive: true,
                    createdAt: getRandomPastDate(25, 75),
                    updatedAt: getRecentDate()
                }
            });

            console.log(`✅ Created clinic for Dr. Smith`);

            // Create 10 comprehensive medicines
            console.log('💊 Creating 10 comprehensive medicines...');
            const medicines = [
                { id: '550e8400-e29b-41d4-a716-446655440001', name: 'Metformin', type: 'tablet', description: 'First-line medication for type 2 diabetes management', details: { genericName: 'Metformin Hydrochloride', brand_names: ['Glucophage', 'Fortamet', 'Glumetza'], drug_class: 'Biguanide', common_dosages: ['500mg', '850mg', '1000mg'], side_effects: ['Nausea', 'Diarrhea', 'Stomach upset'], contraindications: ['Severe kidney disease', 'Liver disease'] } },
                { id: '550e8400-e29b-41d4-a716-446655440002', name: 'Lisinopril', type: 'tablet', description: 'ACE inhibitor for high blood pressure and heart failure', details: { genericName: 'Lisinopril', brand_names: ['Prinivil', 'Zestril'], drug_class: 'ACE Inhibitor', common_dosages: ['2.5mg', '5mg', '10mg', '20mg'], side_effects: ['Dry cough', 'Dizziness', 'Headache'], contraindications: ['Pregnancy', 'History of angioedema'] } },
                { id: '550e8400-e29b-41d4-a716-446655440003', name: 'Aspirin', type: 'tablet', description: 'Pain relief and cardiovascular protection', details: { genericName: 'Acetylsalicylic Acid', brand_names: ['Bayer', 'Bufferin', 'Ecotrin'], drug_class: 'NSAID/Antiplatelet', common_dosages: ['81mg', '325mg', '500mg'], side_effects: ['Stomach irritation', 'Bleeding'], contraindications: ['Active bleeding', 'Severe asthma'] } },
                { id: '550e8400-e29b-41d4-a716-446655440004', name: 'Amlodipine', type: 'tablet', description: 'Calcium channel blocker for high blood pressure', details: { genericName: 'Amlodipine Besylate', brand_names: ['Norvasc', 'Katerzia'], drug_class: 'Calcium Channel Blocker', common_dosages: ['2.5mg', '5mg', '10mg'], side_effects: ['Ankle swelling', 'Dizziness'], contraindications: ['Severe aortic stenosis'] } },
                { id: '550e8400-e29b-41d4-a716-446655440005', name: 'Simvastatin', type: 'tablet', description: 'Statin medication for high cholesterol', details: { genericName: 'Simvastatin', brand_names: ['Zocor', 'FloLipid'], drug_class: 'HMG-CoA Reductase Inhibitor', common_dosages: ['5mg', '10mg', '20mg', '40mg'], side_effects: ['Muscle pain', 'Liver enzyme elevation'], contraindications: ['Active liver disease', 'Pregnancy'] } },
                { id: '550e8400-e29b-41d4-a716-446655440006', name: 'Omeprazole', type: 'capsule', description: 'Proton pump inhibitor for acid reflux', details: { genericName: 'Omeprazole', brand_names: ['Prilosec', 'Zegerid'], drug_class: 'Proton Pump Inhibitor', common_dosages: ['10mg', '20mg', '40mg'], side_effects: ['Headache', 'Nausea', 'Diarrhea'], contraindications: ['Hypersensitivity to benzimidazoles'] } },
                { id: '550e8400-e29b-41d4-a716-446655440007', name: 'Albuterol', type: 'inhaler', description: 'Bronchodilator for asthma and COPD', details: { genericName: 'Albuterol Sulfate', brand_names: ['ProAir', 'Ventolin', 'Proventil'], drug_class: 'Short-Acting Beta2 Agonist', common_dosages: ['90mcg/puff', '108mcg/puff'], side_effects: ['Tremor', 'Nervousness'], contraindications: ['Hypersensitivity to albuterol'] } },
                { id: '550e8400-e29b-41d4-a716-446655440008', name: 'Levothyroxine', type: 'tablet', description: 'Thyroid hormone replacement therapy', details: { genericName: 'Levothyroxine Sodium', brand_names: ['Synthroid', 'Levoxyl', 'Tirosint'], drug_class: 'Thyroid Hormone', common_dosages: ['25mcg', '50mcg', '75mcg', '100mcg'], side_effects: ['Heart palpitations', 'Weight loss'], contraindications: ['Untreated adrenal insufficiency'] } },
                { id: '550e8400-e29b-41d4-a716-446655440009', name: 'Sertraline', type: 'tablet', description: 'SSRI antidepressant for depression and anxiety', details: { genericName: 'Sertraline Hydrochloride', brand_names: ['Zoloft', 'Lustral'], drug_class: 'SSRI', common_dosages: ['25mg', '50mg', '100mg'], side_effects: ['Nausea', 'Sexual dysfunction'], contraindications: ['MAO inhibitor use'] } },
                { id: '550e8400-e29b-41d4-a716-446655440010', name: 'Ibuprofen', type: 'tablet', description: 'Anti-inflammatory pain and fever reducer', details: { genericName: 'Ibuprofen', brand_names: ['Advil', 'Motrin', 'Nuprin'], drug_class: 'NSAID', common_dosages: ['200mg', '400mg', '600mg'], side_effects: ['Stomach upset', 'Kidney problems'], contraindications: ['Heart disease', 'Active ulcers'] } }
            ];

            for (const med of medicines) {
                await tx.medicine.upsert({
                    where: { id: med.id },
                    update: {},
                    create: {
                        ...med,
                        publicMedicine: true,
                        isActive: true,
                        createdAt: getRandomPastDate(30, 60),
                        updatedAt: getRecentDate()
                    }
                });
            }

            console.log(`✅ Created ${medicines.length} medicines`);

            // Create comprehensive care plans for all patients
            console.log('🩺 Creating comprehensive care plans for all patients...');
            const createdPatients = await tx.patient.findMany({
                select: { id: true, userId: true },
                orderBy: { createdAt: 'asc' }
            });

            const carePlanData = [
                { patientId: createdPatients[0]?.id, createdByDoctorId: '00000000-0000-0000-0000-000000000011', organizationId: organization.id, title: 'Diabetes & Hypertension Management Plan', description: 'Comprehensive care plan for managing Type 2 diabetes and hypertension with lifestyle modifications and medication adherence.', chronicConditions: ['Type 2 Diabetes', 'Hypertension'], conditionSeverity: { 'Type 2 Diabetes': 'moderate', 'Hypertension': 'mild' }, longTermGoals: ['Maintain HbA1c below 7.0%', 'Keep blood pressure under 130/80 mmHg', 'Achieve weight loss of 10-15 pounds', 'Improve cardiovascular fitness'], lifestyleModifications: [{ type: 'diet', details: { calories_per_day: 1800, carbohydrate_grams: 180, protein_grams: 120, fat_grams: 60, meal_plan: { breakfast: 'Oatmeal with berries, Greek yogurt', lunch: 'Grilled chicken salad with olive oil dressing', dinner: 'Baked salmon, steamed vegetables, quinoa', snacks: 'Apple with almonds, carrot sticks' }, restrictions: ['Low sodium', 'Limited refined sugars', 'Complex carbohydrates only'] } }, { type: 'exercise', details: { frequency: '5 days per week', duration: '45 minutes', activities: { cardio: 'Brisk walking 30 min, 4x/week', strength: 'Light weights 2x/week', flexibility: 'Yoga 15 min daily' }, target_heart_rate: '120-140 bpm', progression: 'Increase walking duration by 5 min every 2 weeks' } }], startDate: getRandomPastDate(30, 60), endDate: getFutureDate(180), status: 'ACTIVE', priority: 'HIGH' },
                { patientId: createdPatients[1]?.id, createdByDoctorId: '00000000-0000-0000-0000-000000000011', organizationId: organization.id, title: 'Hypertension & Cholesterol Control Plan', description: 'Cardiovascular health management focusing on blood pressure control and cholesterol reduction.', chronicConditions: ['Hypertension', 'High Cholesterol'], conditionSeverity: { 'Hypertension': 'moderate', 'High Cholesterol': 'mild' }, longTermGoals: ['Reduce blood pressure to <130/80 mmHg', 'Lower LDL cholesterol below 100 mg/dL', 'Maintain healthy weight', 'Increase physical activity'], lifestyleModifications: [{ type: 'diet', details: { calories_per_day: 2000, sodium_mg: 1500, fiber_grams: 35, meal_plan: { breakfast: 'Whole grain cereal with low-fat milk', lunch: 'Turkey and avocado wrap with vegetables', dinner: 'Lean beef, sweet potato, green beans', snacks: 'Mixed nuts, fresh fruit' }, restrictions: ['Low sodium', 'Low saturated fat', 'Heart-healthy fats'] } }, { type: 'exercise', details: { frequency: '4 days per week', duration: '40 minutes', activities: { cardio: 'Cycling or swimming 30 min, 3x/week', strength: 'Resistance bands 2x/week', flexibility: 'Stretching routine daily' }, target_heart_rate: '125-145 bpm' } }], startDate: getRandomPastDate(25, 55), endDate: getFutureDate(120), status: 'ACTIVE', priority: 'MEDIUM' },
                { patientId: createdPatients[2]?.id, createdByDoctorId: '00000000-0000-0000-0000-000000000011', organizationId: organization.id, title: 'Coronary Heart Disease Management', description: 'Cardiac rehabilitation and lifestyle modification program for coronary artery disease.', chronicConditions: ['Coronary Artery Disease'], conditionSeverity: { 'Coronary Artery Disease': 'severe' }, longTermGoals: ['Improve cardiac function and endurance', 'Prevent further coronary events', 'Manage stress and anxiety', 'Optimize medication adherence'], lifestyleModifications: [{ type: 'diet', details: { calories_per_day: 1600, sodium_mg: 1200, cholesterol_mg: 200, meal_plan: { breakfast: 'Oatmeal with walnuts and berries', lunch: 'Grilled fish with quinoa salad', dinner: 'Vegetable stir-fry with tofu', snacks: 'Greek yogurt, handful of almonds' }, restrictions: ['Very low sodium', 'Low cholesterol', 'Omega-3 rich foods'] } }, { type: 'exercise', details: { frequency: '6 days per week', duration: '30 minutes', activities: { cardio: 'Supervised walking program 3x/week', strength: 'Light resistance training 2x/week', flexibility: 'Gentle yoga daily', stress_management: 'Meditation 10 min daily' }, target_heart_rate: '100-120 bpm' } }], startDate: getRandomPastDate(20, 50), endDate: getFutureDate(365), status: 'ACTIVE', priority: 'HIGH' },
                { patientId: createdPatients[3]?.id, createdByDoctorId: '00000000-0000-0000-0000-000000000022', organizationId: organization.id, title: 'Diabetes & Neuropathy Care Plan', description: 'Comprehensive diabetes management with focus on neuropathy prevention and pain management.', chronicConditions: ['Type 2 Diabetes', 'Diabetic Neuropathy'], conditionSeverity: { 'Type 2 Diabetes': 'moderate', 'Diabetic Neuropathy': 'mild' }, longTermGoals: ['Maintain stable blood glucose levels', 'Prevent neuropathy progression', 'Manage neuropathic pain', 'Improve quality of life'], lifestyleModifications: [{ type: 'diet', details: { calories_per_day: 2200, carbohydrate_grams: 200, protein_grams: 140, meal_plan: { breakfast: 'Scrambled eggs with whole wheat toast', lunch: 'Chicken and vegetable soup with crackers', dinner: 'Grilled pork tenderloin with roasted vegetables', snacks: 'Cheese and whole grain crackers' }, restrictions: ['Consistent carbohydrate timing', 'Limited simple sugars'] } }, { type: 'exercise', details: { frequency: '3 days per week', duration: '30 minutes', activities: { cardio: 'Low-impact water aerobics 2x/week', strength: 'Chair exercises 2x/week', flexibility: 'Foot and ankle exercises daily' }, special_considerations: ['Foot care routine', 'Check feet daily for injuries'] } }], startDate: getRandomPastDate(18, 48), endDate: getFutureDate(180), status: 'ACTIVE', priority: 'MEDIUM' },
                { patientId: createdPatients[4]?.id, createdByDoctorId: '00000000-0000-0000-0000-000000000022', organizationId: organization.id, title: 'Thyroid & Pre-diabetes Management', description: 'Hormone optimization and diabetes prevention through lifestyle intervention.', chronicConditions: ['Hypothyroidism', 'Prediabetes'], conditionSeverity: { 'Hypothyroidism': 'mild', 'Prediabetes': 'mild' }, longTermGoals: ['Normalize thyroid hormone levels', 'Prevent progression to Type 2 diabetes', 'Maintain healthy weight', 'Optimize energy levels'], lifestyleModifications: [{ type: 'diet', details: { calories_per_day: 1500, iodine_mcg: 150, fiber_grams: 30, meal_plan: { breakfast: 'Greek yogurt with granola and fruit', lunch: 'Lentil soup with whole grain roll', dinner: 'Baked chicken breast with brown rice', snacks: 'Apple with peanut butter' }, restrictions: ['Thyroid-supporting foods', 'Low glycemic index'] } }, { type: 'exercise', details: { frequency: '5 days per week', duration: '35 minutes', activities: { cardio: 'Dance fitness 3x/week', strength: 'Bodyweight exercises 2x/week', flexibility: 'Pilates 2x/week' }, target_heart_rate: '130-150 bpm' } }], startDate: getRandomPastDate(15, 45), endDate: getFutureDate(270), status: 'ACTIVE', priority: 'MEDIUM' }
            ];

            // Create care plans
            for (const planData of carePlanData) {
                if (planData.patientId) {
                    await tx.carePlan.create({
                        data: {
                            ...planData,
                            createdAt: getRandomPastDate(20, 50),
                            updatedAt: getRecentDate()
                        }
                    });
                }
            }

            // Create symptoms for each patient
            console.log('🩺 Creating patient symptoms...');
            const symptomData = [
                { patientId: createdPatients[0]?.id, name: 'Excessive thirst', severity: 'moderate', frequency: 'daily', duration: '2-3 hours' },
                { patientId: createdPatients[0]?.id, name: 'Frequent urination', severity: 'mild', frequency: 'multiple times daily', duration: 'ongoing' },
                { patientId: createdPatients[0]?.id, name: 'Fatigue after meals', severity: 'moderate', frequency: 'after meals', duration: '1-2 hours' },
                { patientId: createdPatients[1]?.id, name: 'Morning headaches', severity: 'mild', frequency: '3-4 times per week', duration: '30-60 minutes' },
                { patientId: createdPatients[1]?.id, name: 'Dizziness when standing', severity: 'mild', frequency: 'occasionally', duration: 'few seconds' },
                { patientId: createdPatients[2]?.id, name: 'Chest tightness with activity', severity: 'moderate', frequency: 'during exercise', duration: '5-10 minutes' },
                { patientId: createdPatients[2]?.id, name: 'Shortness of breath', severity: 'mild', frequency: 'with exertion', duration: 'until rest' },
                { patientId: createdPatients[3]?.id, name: 'Tingling in feet', severity: 'moderate', frequency: 'daily', duration: 'intermittent throughout day' },
                { patientId: createdPatients[3]?.id, name: 'Burning sensation in hands', severity: 'mild', frequency: 'evenings', duration: '2-3 hours' },
                { patientId: createdPatients[4]?.id, name: 'Feeling cold', severity: 'mild', frequency: 'daily', duration: 'most of the day' },
                { patientId: createdPatients[4]?.id, name: 'Dry skin and hair', severity: 'mild', frequency: 'constant', duration: 'ongoing' }
            ];

            const severityMap: { [key: string]: number } = { mild: 1, moderate: 2, severe: 3 };

            for (const symptom of symptomData) {
                if (symptom.patientId) {
                    await tx.symptom.create({
                        data: {
                            patientId: symptom.patientId,
                            symptomName: symptom.name,
                            severity: severityMap[symptom.severity] || 1,
                            description: `${symptom.frequency}, duration: ${symptom.duration}`,
                            onsetTime: getRandomPastDate(10, 30),
                            createdAt: getRandomPastDate(5, 25),
                            updatedAt: getRecentDate()
                        }
                    });
                }
            }

            console.log(`✅ Created comprehensive care plans and symptoms for all patients`);

            // Create 4 vital templates
            console.log('📊 Creating 4 vital templates...');
            const vitalTemplates = [
                { id: '550e8400-e29b-41d4-a716-446655440020', name: 'Blood Pressure', unit: 'mmHg' },
                { id: '550e8400-e29b-41d4-a716-446655440021', name: 'Heart Rate', unit: 'bpm' },
                { id: '550e8400-e29b-41d4-a716-446655440022', name: 'Weight', unit: 'kg' },
                { id: '550e8400-e29b-41d4-a716-446655440023', name: 'Blood Glucose', unit: 'mg/dL' }
            ];

            for (const template of vitalTemplates) {
                await tx.vitalTemplate.upsert({
                    where: { id: template.id },
                    update: {},
                    create: {
                        ...template,
                        createdAt: getRandomPastDate(40, 70),
                        updatedAt: getRecentDate()
                    }
                });
            }

            console.log(`✅ Created ${vitalTemplates.length} vital templates`);

            // Create 3 medication reminders for each patient (15 total)
            console.log('💊 Creating 3 medication reminders per patient...');
            const medicationReminderData = [
                // Patient 1
                { participantId: createdPatients[0]?.id, medicineId: '550e8400-e29b-41d4-a716-446655440001', organizerType: 'DOCTOR' as MedicationOrganizerType, organizerId: '00000000-0000-0000-0000-000000000011', details: { dosage: '500mg', frequency: 'Twice daily with meals', duration_days: 90, instructions: 'Take with breakfast and dinner to reduce stomach upset. Monitor blood sugar levels.' }, startDate: getRandomPastDate(20, 40), endDate: getFutureDate(70) },
                { participantId: createdPatients[0]?.id, medicineId: '550e8400-e29b-41d4-a716-446655440002', organizerType: 'DOCTOR' as MedicationOrganizerType, organizerId: '00000000-0000-0000-0000-000000000011', details: { dosage: '10mg', frequency: 'Once daily in the morning', duration_days: 90, instructions: 'Take at same time each morning. Monitor blood pressure regularly.' }, startDate: getRandomPastDate(18, 38), endDate: getFutureDate(72) },
                { participantId: createdPatients[0]?.id, medicineId: '550e8400-e29b-41d4-a716-446655440003', organizerType: 'DOCTOR' as MedicationOrganizerType, organizerId: '00000000-0000-0000-0000-000000000011', details: { dosage: '81mg', frequency: 'Once daily with food', duration_days: 90, instructions: 'Low-dose aspirin for cardiovascular protection. Take with food to prevent stomach irritation.' }, startDate: getRandomPastDate(16, 36), endDate: getFutureDate(74) },
                // Patient 2
                { participantId: createdPatients[1]?.id, medicineId: '550e8400-e29b-41d4-a716-446655440004', organizerType: 'DOCTOR' as MedicationOrganizerType, organizerId: '00000000-0000-0000-0000-000000000011', details: { dosage: '5mg', frequency: 'Once daily', duration_days: 90, instructions: 'Take at the same time each day. May cause ankle swelling - report if persistent.' }, startDate: getRandomPastDate(22, 42), endDate: getFutureDate(68) },
                { participantId: createdPatients[1]?.id, medicineId: '550e8400-e29b-41d4-a716-446655440005', organizerType: 'DOCTOR' as MedicationOrganizerType, organizerId: '00000000-0000-0000-0000-000000000011', details: { dosage: '20mg', frequency: 'Once daily in the evening', duration_days: 90, instructions: 'Take in the evening with or without food. Report any unexplained muscle pain.' }, startDate: getRandomPastDate(24, 44), endDate: getFutureDate(66) },
                { participantId: createdPatients[1]?.id, medicineId: '550e8400-e29b-41d4-a716-446655440003', organizerType: 'DOCTOR' as MedicationOrganizerType, organizerId: '00000000-0000-0000-0000-000000000011', details: { dosage: '81mg', frequency: 'Once daily with breakfast', duration_days: 90, instructions: 'Cardioprotective dose. Take with food to minimize stomach irritation.' }, startDate: getRandomPastDate(20, 40), endDate: getFutureDate(70) },
                // Patient 3
                { participantId: createdPatients[2]?.id, medicineId: '550e8400-e29b-41d4-a716-446655440002', organizerType: 'DOCTOR' as MedicationOrganizerType, organizerId: '00000000-0000-0000-0000-000000000011', details: { dosage: '5mg', frequency: 'Once daily', duration_days: 90, instructions: 'For heart protection and blood pressure control. Take consistently at same time.' }, startDate: getRandomPastDate(26, 46), endDate: getFutureDate(64) },
                { participantId: createdPatients[2]?.id, medicineId: '550e8400-e29b-41d4-a716-446655440005', organizerType: 'DOCTOR' as MedicationOrganizerType, organizerId: '00000000-0000-0000-0000-000000000011', details: { dosage: '40mg', frequency: 'Once daily in the evening', duration_days: 90, instructions: 'High-intensity statin for coronary disease. Monitor for muscle symptoms.' }, startDate: getRandomPastDate(24, 44), endDate: getFutureDate(66) },
                { participantId: createdPatients[2]?.id, medicineId: '550e8400-e29b-41d4-a716-446655440003', organizerType: 'DOCTOR' as MedicationOrganizerType, organizerId: '00000000-0000-0000-0000-000000000011', details: { dosage: '81mg', frequency: 'Once daily with dinner', duration_days: 90, instructions: 'Essential for coronary disease management. Take with food consistently.' }, startDate: getRandomPastDate(22, 42), endDate: getFutureDate(68) },
                // Patient 4
                { participantId: createdPatients[3]?.id, medicineId: '550e8400-e29b-41d4-a716-446655440001', organizerType: 'DOCTOR' as MedicationOrganizerType, organizerId: '00000000-0000-0000-0000-000000000022', details: { dosage: '1000mg', frequency: 'Twice daily with meals', duration_days: 90, instructions: 'Extended-release formula. Take with breakfast and dinner.' }, startDate: getRandomPastDate(28, 48), endDate: getFutureDate(62) },
                { participantId: createdPatients[3]?.id, medicineId: '550e8400-e29b-41d4-a716-446655440008', organizerType: 'DOCTOR' as MedicationOrganizerType, organizerId: '00000000-0000-0000-0000-000000000022', details: { dosage: '300mg', frequency: 'Three times daily', duration_days: 90, instructions: 'For diabetic neuropathy pain. Start with bedtime dose, gradually increase as tolerated.' }, startDate: getRandomPastDate(26, 46), endDate: getFutureDate(64) }, // Using Levothyroxine as Gabapentin substitute
                { participantId: createdPatients[3]?.id, medicineId: '550e8400-e29b-41d4-a716-446655440010', organizerType: 'DOCTOR' as MedicationOrganizerType, organizerId: '00000000-0000-0000-0000-000000000022', details: { dosage: '400mg', frequency: 'As needed, up to 3 times daily', duration_days: 30, instructions: 'For pain relief. Take with food. Do not exceed 1200mg per day.' }, startDate: getRandomPastDate(15, 30), endDate: getFutureDate(15) },
                // Patient 5
                { participantId: createdPatients[4]?.id, medicineId: '550e8400-e29b-41d4-a716-446655440008', organizerType: 'DOCTOR' as MedicationOrganizerType, organizerId: '00000000-0000-0000-0000-000000000022', details: { dosage: '75mcg', frequency: 'Once daily in the morning', duration_days: 90, instructions: 'Take on empty stomach, 30-60 minutes before breakfast. Avoid calcium/iron supplements.' }, startDate: getRandomPastDate(30, 50), endDate: getFutureDate(60) },
                { participantId: createdPatients[4]?.id, medicineId: '550e8400-e29b-41d4-a716-446655440001', organizerType: 'DOCTOR' as MedicationOrganizerType, organizerId: '00000000-0000-0000-0000-000000000022', details: { dosage: '500mg', frequency: 'Once daily with dinner', duration_days: 90, instructions: 'For prediabetes management. Start low dose to minimize GI side effects.' }, startDate: getRandomPastDate(20, 35), endDate: getFutureDate(75) },
                { participantId: createdPatients[4]?.id, medicineId: '550e8400-e29b-41d4-a716-446655440006', organizerType: 'DOCTOR' as MedicationOrganizerType, organizerId: '00000000-0000-0000-0000-000000000022', details: { dosage: '20mg', frequency: 'Once daily before breakfast', duration_days: 60, instructions: 'For acid reflux related to thyroid medication. Take 30 minutes before eating.' }, startDate: getRandomPastDate(25, 40), endDate: getFutureDate(35) }
            ];

            for (const medData of medicationReminderData) {
                if (medData.participantId) {
                    await tx.medication.create({
                        data: {
                            ...medData,
                            createdAt: getRandomPastDate(15, 35),
                            updatedAt: getRecentDate()
                        }
                    });
                }
            }

            console.log(`✅ Created 3 medication reminders for each patient (15 total)`);

            // Create 5 symptoms/conditions
            console.log('🩺 Creating 5 symptoms/conditions...');
            try {
                const symptomsData = [
                    { id: '550e8400-e29b-41d4-a716-446655440030', diagnosisName: 'Type 2 Diabetes', symptoms: ['Excessive thirst', 'Frequent urination', 'Unexplained weight loss', 'Increased hunger', 'Fatigue'], category: 'Endocrine', severityIndicators: { mild: ['Mild thirst', 'Occasional fatigue'], moderate: ['Increased hunger', 'Blurred vision'], severe: ['Unexplained weight loss', 'Frequent urination'] }, commonAgeGroups: ['adults', 'elderly'], genderSpecific: 'both', isActive: true },
                    { id: '550e8400-e29b-41d4-a716-446655440031', diagnosisName: 'Hypertension', symptoms: ['Headaches', 'Dizziness', 'Chest pain', 'Nosebleeds', 'Shortness of breath'], category: 'Cardiovascular', severityIndicators: { mild: ['Occasional headaches'], moderate: ['Regular headaches', 'Chest discomfort'], severe: ['Severe headaches', 'Chest pain', 'Shortness of breath'] }, commonAgeGroups: ['adults', 'elderly'], genderSpecific: 'both', isActive: true },
                    { id: '550e8400-e29b-41d4-a716-446655440032', diagnosisName: 'Asthma', symptoms: ['Wheezing', 'Coughing', 'Chest tightness', 'Shortness of breath'], category: 'Respiratory', severityIndicators: { mild: ['Occasional wheezing'], moderate: ['Regular shortness of breath'], severe: ['Difficulty speaking', 'Severe breathing problems'] }, commonAgeGroups: ['children', 'adults'], genderSpecific: 'both', isActive: true },
                    { id: '550e8400-e29b-41d4-a716-446655440033', diagnosisName: 'Depression', symptoms: ['Persistent sadness', 'Loss of interest', 'Fatigue', 'Sleep disturbances', 'Appetite changes'], category: 'Mental Health', severityIndicators: { mild: ['Occasional sadness'], moderate: ['Regular mood changes'], severe: ['Persistent hopelessness', 'Thoughts of self-harm'] }, commonAgeGroups: ['adolescents', 'adults', 'elderly'], genderSpecific: 'both', isActive: true },
                    { id: '550e8400-e29b-41d4-a716-446655440034', diagnosisName: 'Anxiety Disorder', symptoms: ['Excessive worry', 'Restlessness', 'Fatigue', 'Difficulty concentrating', 'Irritability', 'Muscle tension'], category: 'Mental Health', severityIndicators: { mild: ['Occasional worry'], moderate: ['Regular anxiety'], severe: ['Panic attacks', 'Unable to perform daily activities'] }, commonAgeGroups: ['adolescents', 'adults'], genderSpecific: 'both', isActive: true }
                ];

                for (const symptom of symptomsData) {
                    await tx.symptomDatabase.upsert({
                        where: { id: symptom.id },
                        update: {},
                        create: {
                            ...symptom,
                            createdAt: getRandomPastDate(35, 65),
                            updatedAt: getRecentDate()
                        }
                    });
                }

                console.log(`✅ Created ${symptomsData.length} symptoms/conditions`);
            } catch (error: any) {
                console.log(`⚠️ Skipping symptoms database creation - table issue: ${error.message}`);
            }

            // Link Provider Admin to 2 doctors
            console.log('🔗 Creating provider relationships...');
            try {
                if (provider) {
                    await tx.doctor.update({ where: { id: '00000000-0000-0000-0000-000000000011' }, data: { organizationId: organization.id, updatedAt: getRecentDate() } });
                    await tx.doctor.update({ where: { id: '00000000-0000-0000-0000-000000000033' }, data: { organizationId: organization.id, updatedAt: getRecentDate() } });
                    console.log(`✅ Linked Provider Admin to 2 doctors (1 with patients, 1 without)`);
                }
            } catch (error: any) {
                console.log(`⚠️ Could not create provider relationships: ${error.message}`);
            }

            // Create 5 treatments
            console.log('💉 Creating 5 treatments...');
            try {
                const treatmentsData = [
                    { id: '550e8400-e29b-41d4-a716-446655440040', treatmentName: 'Metformin Therapy', treatmentType: 'medication', description: 'First-line medication for Type 2 diabetes management', applicableConditions: ['Type 2 Diabetes', 'Pre-diabetes'], duration: 'Long-term', frequency: 'Twice daily with meals', dosageInfo: { initial_dose: '500mg twice daily', maximum_dose: '2000mg daily', titration: 'Increase by 500mg weekly as tolerated' }, category: 'Antidiabetic', severityLevel: 'moderate', isActive: true },
                    { id: '550e8400-e29b-41d4-a716-446655440041', treatmentName: 'ACE Inhibitor Therapy', treatmentType: 'medication', description: 'First-line treatment for hypertension', applicableConditions: ['Hypertension', 'Heart Failure'], duration: 'Long-term', frequency: 'Once daily', dosageInfo: { initial_dose: '5mg daily', maximum_dose: '40mg daily', titration: 'Increase every 1-2 weeks' }, category: 'Cardiovascular', severityLevel: 'moderate', isActive: true },
                    { id: '550e8400-e29b-41d4-a716-446655440042', treatmentName: 'Inhaled Bronchodilator Therapy', treatmentType: 'medication', description: 'Short-acting beta2 agonist for asthma', applicableConditions: ['Asthma', 'COPD'], duration: 'As needed', frequency: '2 puffs every 4-6 hours as needed', dosageInfo: { initial_dose: '90mcg (2 puffs) as needed', maximum_dose: '12 puffs per day' }, category: 'Respiratory', severityLevel: 'mild_to_moderate', isActive: true },
                    { id: '550e8400-e29b-41d4-a716-446655440043', treatmentName: 'Cognitive Behavioral Therapy', treatmentType: 'therapy', description: 'Evidence-based psychotherapy for depression and anxiety', applicableConditions: ['Depression', 'Anxiety Disorder', 'PTSD'], duration: '12-20 sessions over 3-6 months', frequency: 'Weekly sessions initially', dosageInfo: { initial_dose: '45-50 minute sessions weekly', titration: 'Adjust frequency based on progress' }, category: 'Mental Health', severityLevel: 'mild_to_severe', isActive: true },
                    { id: '550e8400-e29b-41d4-a716-446655440044', treatmentName: 'Lifestyle Modification Program', treatmentType: 'lifestyle', description: 'Comprehensive diet and exercise program', applicableConditions: ['Type 2 Diabetes', 'Hypertension', 'Obesity'], duration: 'Ongoing lifestyle changes', frequency: 'Daily adherence', dosageInfo: { initial_dose: '30 minutes moderate exercise, 5 days/week', maximum_dose: '60+ minutes daily as tolerated' }, category: 'Lifestyle', severityLevel: 'all_levels', isActive: true }
                ];

                for (const treatment of treatmentsData) {
                    await tx.treatmentDatabase.upsert({
                        where: { id: treatment.id },
                        update: {},
                        create: {
                            ...treatment,
                            createdAt: getRandomPastDate(30, 60),
                            updatedAt: getRecentDate()
                        }
                    });
                }

                console.log(`✅ Created ${treatmentsData.length} treatments`);
            } catch (error: any) {
                console.log(`⚠️ Skipping treatments database creation - table issue: ${error.message}`);
            }

            // Create 3 appointments
            console.log('📅 Creating 3 appointments...');
            const patientsForAppointments = await tx.patient.findMany({
                select: { id: true },
                take: 3,
                orderBy: { createdAt: 'asc' }
            });

            if (patientsForAppointments.length >= 3) {
                const appointmentsData = [
                    { id: '00000000-0000-0000-0000-000000000301', doctorId: '00000000-0000-0000-0000-000000000011', patientId: patientsForAppointments[0].id, startDate: getTodayDate(), startTime: new Date(new Date().setHours(9, 0, 0, 0)), endTime: new Date(new Date().setHours(9, 30, 0, 0)), description: 'Routine checkup and medication review', createdAt: getRecentDate() },
                    { id: '00000000-0000-0000-0000-000000000302', doctorId: '00000000-0000-0000-0000-000000000011', patientId: patientsForAppointments[1].id, startDate: getTodayDate(), startTime: new Date(new Date().setHours(14, 0, 0, 0)), endTime: new Date(new Date().setHours(14, 30, 0, 0)), description: 'Follow-up for hypertension management', createdAt: getRecentDate() },
                    { id: '00000000-0000-0000-0000-000000000303', doctorId: '00000000-0000-0000-0000-000000000022', patientId: patientsForAppointments[2].id, startDate: getFutureDate(1), startTime: new Date(getFutureDate(1).setHours(10, 0, 0, 0)), endTime: new Date(getFutureDate(1).setHours(10, 30, 0, 0)), description: 'Diabetes management consultation', createdAt: getRecentDate() }
                ];

                for (const apt of appointmentsData) {
                    await tx.appointment.upsert({
                        where: { id: apt.id },
                        update: {},
                        create: apt
                    });
                }

                console.log('✅ Created 3 appointments');
            }

            // Create 3 adherence records
            console.log('📋 Creating 3 adherence records...');
            if (createdPatients.length >= 2) {
                const adherenceData = [
                    { id: '00000000-0000-0000-0000-000000000401', patientId: createdPatients[0].id, adherenceType: 'MEDICATION' as AdherenceType, dueAt: getRandomPastDate(1, 7), recordedAt: getRandomPastDate(1, 7), isCompleted: true, isMissed: false, createdAt: getRandomPastDate(1, 7), updatedAt: getRecentDate() },
                    { id: '00000000-0000-0000-0000-000000000402', patientId: createdPatients[1].id, adherenceType: 'VITAL_CHECK' as AdherenceType, dueAt: getRandomPastDate(2, 8), recordedAt: getRandomPastDate(2, 8), isCompleted: true, isMissed: false, createdAt: getRandomPastDate(2, 8), updatedAt: getRecentDate() },
                    { id: '00000000-0000-0000-0000-000000000403', patientId: createdPatients.length >= 3 ? createdPatients[2].id : createdPatients[0].id, adherenceType: 'APPOINTMENT' as AdherenceType, dueAt: getRandomPastDate(3, 9), recordedAt: null, isCompleted: false, isMissed: true, createdAt: getRandomPastDate(3, 9), updatedAt: getRecentDate() }
                ];

                for (const record of adherenceData) {
                    await tx.adherenceRecord.upsert({
                        where: { id: record.id },
                        update: {},
                        create: record
                    });
                }

                console.log('✅ Created 3 adherence records');
            }

            const userCount = await tx.user.count();
            return { users: { count: userCount }, provider };
        });

        const testUsers = { count: users.count };
        const defaultPassword = process.env.SEED_DEFAULT_PASSWORD || 'T3mpP@ssw0rd168!';

        console.log(`\n🎉 Successfully seeded comprehensive healthcare test data!`);
        console.log(`📊 Summary:`);
        console.log(`   - Users: ${testUsers.count} (5 patients, 3 doctors, 1 HSP, 1 system admin, 1 provider admin) ✅`);
        console.log(`   - Doctor-Patient Relationships:`);
        console.log(`     * Dr. John Smith (Cardiology): 3 patients + clinic ✅`);
        console.log(`     * Dr. Jane Doe (Endocrinology): 2 patients ✅`);
        console.log(`     * Dr. Emily Rodriguez (General Medicine): 0 patients ✅`);
        console.log(`   - Provider Admin linked to Dr. Smith & Dr. Rodriguez ✅`);
        console.log(`   - Organization: 1 ✅`);
        console.log(`   - Medical Specialties: 11 ✅`);
        console.log(`   - Medicines: 10 ✅`);
        console.log(`   - Patient Care Plans: 5 (with diets, workouts, symptoms) ✅`);
        console.log(`   - Patient Symptoms: 11 individual symptoms ✅`);
        console.log(`   - Medication Reminders: 15 (3 per patient) ✅`);
        console.log(`   - Clinic: 1 (Smith Cardiology Clinic) ✅`);
        console.log(`   - Vital Templates: 4 ✅`);
        console.log(`   - Symptoms Database: 5 ✅`);
        console.log(`   - Treatments Database: 5 ✅`);
        console.log(`   - Appointments: 3 ✅`);
        console.log(`   - Adherence Records: 3 ✅`);
        console.log(`   - Provider: ${provider ? '✅' : '⚠️'}`);
        console.log(`\n🔑 Login Credentials:`);
        console.log(`   - Dr. Smith (3 patients + clinic): doctor@healthapp.com / T3mpP@ssw0rd168!`);
        console.log(`   - Dr. Doe (2 patients): doctor1@healthapp.com / T3mpP@ssw0rd168!`);
        console.log(`   - All other users: email / ${sanitize(defaultPassword)}`);
        console.log(`\n📈 Dashboard Data Ready:`);
        console.log(`   - Doctor Dashboards: Patient lists, appointments, medication tracking ✅`);
        console.log(`   - Patient Dashboards: Care plans, medications, symptoms, vitals ✅`);

        return {
            success: true,
            message: 'Comprehensive healthcare test data seeded successfully with exact structure requested',
            data: {
                users: testUsers.count,
                patients: 5,
                doctors: 3,
                doctorPatientDistribution: 'Dr.Smith(3), Dr.Doe(2), Dr.Rodriguez(0)',
                hsp: 1,
                systemAdmin: 1,
                providerAdmin: 1,
                organizations: 1,
                clinics: 1,
                specialties: 11,
                medicines: 10,
                carePlans: 5,
                patientSymptoms: 11,
                medicationReminders: 15,
                vitalTemplates: 4,
                symptomsDatabase: 5,
                treatmentsDatabase: 5,
                appointments: 3,
                adherenceRecords: 3,
                provider: provider ? 1 : 0,
                providerDoctorLinks: 2
            }
        };

    } catch (error: any) {
        console.error('❌ Error seeding healthcare data:', error);

        if (error.code === 'P2002') {
            console.error('🔍 Unique constraint violation - data may already exist or IDs conflict');
        } else if (error.code === 'P2003') {
            console.error('🔍 Foreign key constraint failed - relationship data missing or invalid');
        } else if (error.code === 'P2021') {
            console.error('🔍 Database table does not exist - run migrations first');
        } else if (error.code === 'P2025') {
            console.error('🔍 Record not found - dependency data missing');
        } else if (error.message.includes('Unknown field')) {
            console.error('🔍 Schema field mismatch - check Prisma schema against database');
        } else {
            console.error('🔍 Unexpected error during seeding process');
        }

        console.error('\n💡 Troubleshooting suggestions:');
        console.error('   1. Run: npx prisma migrate dev');
        console.error('   2. Run: npx prisma generate');
        console.error('   3. Check database connection');
        console.error('   4. Verify Prisma schema matches database structure');

        throw error;
    } finally {
        await prisma.$disconnect();
    }
}

// Main execution block
if (import.meta.url === pathToFileURL(process.argv[1]).href) {
    console.log('🚀 Starting healthcare data seeding...');
    seedComprehensiveHealthcareData()
        .then((result) => {
            console.log('🎉 Seeding completed successfully:', result);
            process.exit(0);
        })
        .catch((error) => {
            console.error('❌ Seeding failed:', error);
            process.exit(1);
        });
}<|MERGE_RESOLUTION|>--- conflicted
+++ resolved
@@ -1,10 +1,6 @@
 // lib/seed.ts - Comprehensive Healthcare Test Data Seeding with Updated Schema
 import { fileURLToPath, pathToFileURL } from 'url';
-<<<<<<< HEAD
-import { PrismaClient, AdherenceType, UserRole, UserAccountStatus, UserGender, MedicationOrganizerType, MedicationLogAdherenceStatus } from '@prisma/client';
-=======
 import { PrismaClient, AdherenceType, UserRole, UserAccountStatus, UserGender, MedicationOrganizerType, MedicationLogAdherenceStatus } from './generated/prisma/index.js';
->>>>>>> 7af927c1
 import * as bcrypt from 'bcryptjs';
 
 const prisma = new PrismaClient();
