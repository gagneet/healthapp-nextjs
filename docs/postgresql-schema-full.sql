--- conflicted
+++ resolved
@@ -171,8 +171,8 @@
     hipaa_consent_date TIMESTAMPTZ,
     
     -- Timestamps
-    created_at TIMESTAMPTZ DEFAULT NOW(),
-    updated_at TIMESTAMPTZ DEFAULT NOW(),
+    createdAt TIMESTAMPTZ DEFAULT NOW(),
+    updatedAt TIMESTAMPTZ DEFAULT NOW(),
     deleted_at TIMESTAMPTZ
 );
 
@@ -190,8 +190,8 @@
     scope VARCHAR(255),
     id_token TEXT,
     session_state VARCHAR(255),
-    created_at TIMESTAMPTZ DEFAULT NOW(),
-    updated_at TIMESTAMPTZ DEFAULT NOW(),
+    createdAt TIMESTAMPTZ DEFAULT NOW(),
+    updatedAt TIMESTAMPTZ DEFAULT NOW(),
     UNIQUE(provider, provider_account_id)
 );
 
@@ -201,8 +201,8 @@
     session_token VARCHAR(255) UNIQUE NOT NULL,
     userId UUID NOT NULL REFERENCES users(id) ON DELETE CASCADE,
     expires TIMESTAMPTZ NOT NULL,
-    created_at TIMESTAMPTZ DEFAULT NOW(),
-    updated_at TIMESTAMPTZ DEFAULT NOW()
+    createdAt TIMESTAMPTZ DEFAULT NOW(),
+    updatedAt TIMESTAMPTZ DEFAULT NOW()
 );
 
 -- Verification Tokens (Auth.js v5)
@@ -241,8 +241,8 @@
     isActive BOOLEAN DEFAULT TRUE,
     hipaa_covered_entity BOOLEAN DEFAULT TRUE,
     business_associate_agreement JSON,
-    created_at TIMESTAMPTZ DEFAULT NOW(),
-    updated_at TIMESTAMPTZ DEFAULT NOW(),
+    createdAt TIMESTAMPTZ DEFAULT NOW(),
+    updatedAt TIMESTAMPTZ DEFAULT NOW(),
     deleted_at TIMESTAMPTZ
 );
 
@@ -253,8 +253,8 @@
     description TEXT,
     is_primary_care BOOLEAN DEFAULT FALSE,
     parent_specialty_id UUID REFERENCES specialities(id),
-    created_at TIMESTAMPTZ DEFAULT NOW(),
-    updated_at TIMESTAMPTZ DEFAULT NOW()
+    createdAt TIMESTAMPTZ DEFAULT NOW(),
+    updatedAt TIMESTAMPTZ DEFAULT NOW()
 );
 
 -- Healthcare Providers (Generic)
@@ -267,8 +267,8 @@
     verified_by UUID REFERENCES users(id),
     verified_at TIMESTAMPTZ,
     isActive BOOLEAN DEFAULT TRUE,
-    created_at TIMESTAMPTZ DEFAULT NOW(),
-    updated_at TIMESTAMPTZ DEFAULT NOW()
+    createdAt TIMESTAMPTZ DEFAULT NOW(),
+    updatedAt TIMESTAMPTZ DEFAULT NOW()
 );
 
 -- Doctors (Medical Physicians)
@@ -289,8 +289,8 @@
     consultation_duration_minutes INTEGER DEFAULT 30,
     verified_by UUID REFERENCES users(id),
     verified_at TIMESTAMPTZ,
-    created_at TIMESTAMPTZ DEFAULT NOW(),
-    updated_at TIMESTAMPTZ DEFAULT NOW()
+    createdAt TIMESTAMPTZ DEFAULT NOW(),
+    updatedAt TIMESTAMPTZ DEFAULT NOW()
 );
 
 -- Health Service Providers (Nurses, Therapists, etc.)
@@ -307,8 +307,8 @@
     supervisor_doctor_id UUID REFERENCES doctors(id),
     verified_by UUID REFERENCES users(id),
     verified_at TIMESTAMPTZ,
-    created_at TIMESTAMPTZ DEFAULT NOW(),
-    updated_at TIMESTAMPTZ DEFAULT NOW()
+    createdAt TIMESTAMPTZ DEFAULT NOW(),
+    updatedAt TIMESTAMPTZ DEFAULT NOW()
 );
 
 -- Patients
@@ -330,8 +330,8 @@
     current_medications JSON DEFAULT '[]',
     family_history JSON DEFAULT '[]',
     lifestyle_factors JSON DEFAULT '{}',
-    created_at TIMESTAMPTZ DEFAULT NOW(),
-    updated_at TIMESTAMPTZ DEFAULT NOW()
+    createdAt TIMESTAMPTZ DEFAULT NOW(),
+    updatedAt TIMESTAMPTZ DEFAULT NOW()
 );
 
 -- Patient-Doctor Assignments (Many-to-many with types)
@@ -373,8 +373,8 @@
     rxnorm_code VARCHAR(50),
     ndc_codes JSON DEFAULT '[]',
     manufacturer VARCHAR(255),
-    created_at TIMESTAMPTZ DEFAULT NOW(),
-    updated_at TIMESTAMPTZ DEFAULT NOW()
+    createdAt TIMESTAMPTZ DEFAULT NOW(),
+    updatedAt TIMESTAMPTZ DEFAULT NOW()
 );
 
 -- Patient Medications (Prescriptions)
@@ -396,8 +396,8 @@
     side_effects_reported JSON DEFAULT '[]',
     effectiveness_rating INTEGER CHECK (effectiveness_rating >= 1 AND effectiveness_rating <= 5),
     notes TEXT,
-    created_at TIMESTAMPTZ DEFAULT NOW(),
-    updated_at TIMESTAMPTZ DEFAULT NOW()
+    createdAt TIMESTAMPTZ DEFAULT NOW(),
+    updatedAt TIMESTAMPTZ DEFAULT NOW()
 );
 
 -- Care Plan Templates
@@ -412,8 +412,8 @@
     is_public BOOLEAN DEFAULT FALSE,
     isActive BOOLEAN DEFAULT TRUE,
     version VARCHAR(20) DEFAULT '1.0',
-    created_at TIMESTAMPTZ DEFAULT NOW(),
-    updated_at TIMESTAMPTZ DEFAULT NOW()
+    createdAt TIMESTAMPTZ DEFAULT NOW(),
+    updatedAt TIMESTAMPTZ DEFAULT NOW()
 );
 
 -- Patient Care Plans
@@ -433,8 +433,8 @@
     progress_notes JSON DEFAULT '[]',
     outcome_measures JSON DEFAULT '[]',
     notes TEXT,
-    created_at TIMESTAMPTZ DEFAULT NOW(),
-    updated_at TIMESTAMPTZ DEFAULT NOW()
+    createdAt TIMESTAMPTZ DEFAULT NOW(),
+    updatedAt TIMESTAMPTZ DEFAULT NOW()
 );
 
 -- Appointments
@@ -459,8 +459,8 @@
     cancellation_reason VARCHAR(255),
     reminder_sent_at TIMESTAMPTZ,
     created_by UUID REFERENCES users(id),
-    created_at TIMESTAMPTZ DEFAULT NOW(),
-    updated_at TIMESTAMPTZ DEFAULT NOW()
+    createdAt TIMESTAMPTZ DEFAULT NOW(),
+    updatedAt TIMESTAMPTZ DEFAULT NOW()
 );
 
 -- Doctor Availability
@@ -474,8 +474,8 @@
     break_start TIME,
     break_end TIME,
     max_appointments_per_slot INTEGER DEFAULT 1,
-    created_at TIMESTAMPTZ DEFAULT NOW(),
-    updated_at TIMESTAMPTZ DEFAULT NOW(),
+    createdAt TIMESTAMPTZ DEFAULT NOW(),
+    updatedAt TIMESTAMPTZ DEFAULT NOW(),
     UNIQUE(doctorId, day_of_week, start_time)
 );
 
@@ -489,7 +489,7 @@
     is_available BOOLEAN DEFAULT TRUE,
     appointment_id UUID REFERENCES appointments(id),
     created_by UUID REFERENCES users(id),
-    created_at TIMESTAMPTZ DEFAULT NOW(),
+    createdAt TIMESTAMPTZ DEFAULT NOW(),
     UNIQUE(doctorId, slot_date, start_time)
 );
 
@@ -512,8 +512,8 @@
     category VARCHAR(50),
     display_order INTEGER DEFAULT 0,
     isActive BOOLEAN DEFAULT TRUE,
-    created_at TIMESTAMPTZ DEFAULT NOW(),
-    updated_at TIMESTAMPTZ DEFAULT NOW()
+    createdAt TIMESTAMPTZ DEFAULT NOW(),
+    updatedAt TIMESTAMPTZ DEFAULT NOW()
 );
 
 -- Patient Vital Signs
@@ -533,7 +533,7 @@
     alert_level VARCHAR(20),
     alert_reasons JSON DEFAULT '[]',
     notes TEXT,
-    created_at TIMESTAMPTZ DEFAULT NOW()
+    createdAt TIMESTAMPTZ DEFAULT NOW()
 );
 
 -- =============================================
@@ -553,8 +553,8 @@
     duration_minutes INTEGER DEFAULT 30,
     requires_appointment BOOLEAN DEFAULT TRUE,
     isActive BOOLEAN DEFAULT TRUE,
-    created_at TIMESTAMPTZ DEFAULT NOW(),
-    updated_at TIMESTAMPTZ DEFAULT NOW()
+    createdAt TIMESTAMPTZ DEFAULT NOW(),
+    updatedAt TIMESTAMPTZ DEFAULT NOW()
 );
 
 -- Service Subscriptions
@@ -567,8 +567,8 @@
     services JSON DEFAULT '[]',
     isActive BOOLEAN DEFAULT TRUE,
     created_by UUID REFERENCES users(id),
-    created_at TIMESTAMPTZ DEFAULT NOW(),
-    updated_at TIMESTAMPTZ DEFAULT NOW()
+    createdAt TIMESTAMPTZ DEFAULT NOW(),
+    updatedAt TIMESTAMPTZ DEFAULT NOW()
 );
 
 -- Patient Services
@@ -581,8 +581,8 @@
     end_date DATE,
     status VARCHAR(50) DEFAULT 'active',
     notes TEXT,
-    created_at TIMESTAMPTZ DEFAULT NOW(),
-    updated_at TIMESTAMPTZ DEFAULT NOW()
+    createdAt TIMESTAMPTZ DEFAULT NOW(),
+    updatedAt TIMESTAMPTZ DEFAULT NOW()
 );
 
 -- Patient Subscriptions
@@ -594,8 +594,8 @@
     end_date DATE NOT NULL,
     auto_renew BOOLEAN DEFAULT FALSE,
     payment_status VARCHAR(50) DEFAULT 'pending',
-    created_at TIMESTAMPTZ DEFAULT NOW(),
-    updated_at TIMESTAMPTZ DEFAULT NOW()
+    createdAt TIMESTAMPTZ DEFAULT NOW(),
+    updatedAt TIMESTAMPTZ DEFAULT NOW()
 );
 
 -- =============================================
@@ -615,8 +615,8 @@
     os_version VARCHAR(50),
     isActive BOOLEAN DEFAULT TRUE,
     last_used_at TIMESTAMPTZ DEFAULT NOW(),
-    created_at TIMESTAMPTZ DEFAULT NOW(),
-    updated_at TIMESTAMPTZ DEFAULT NOW(),
+    createdAt TIMESTAMPTZ DEFAULT NOW(),
+    updatedAt TIMESTAMPTZ DEFAULT NOW(),
     UNIQUE(userId, device_id)
 );
 
@@ -638,8 +638,8 @@
     isActive BOOLEAN DEFAULT TRUE,
     assigned_by UUID REFERENCES users(id),
     assigned_at TIMESTAMPTZ,
-    created_at TIMESTAMPTZ DEFAULT NOW(),
-    updated_at TIMESTAMPTZ DEFAULT NOW()
+    createdAt TIMESTAMPTZ DEFAULT NOW(),
+    updatedAt TIMESTAMPTZ DEFAULT NOW()
 );
 
 -- IoT Device Data
@@ -655,7 +655,7 @@
     is_processed BOOLEAN DEFAULT FALSE,
     quality_score DECIMAL(3,2),
     anomaly_detected BOOLEAN DEFAULT FALSE,
-    created_at TIMESTAMPTZ DEFAULT NOW()
+    createdAt TIMESTAMPTZ DEFAULT NOW()
 );
 
 -- =============================================
@@ -678,8 +678,8 @@
     recording_consent BOOLEAN DEFAULT FALSE,
     technical_issues JSON DEFAULT '[]',
     quality_rating INTEGER CHECK (quality_rating >= 1 AND quality_rating <= 5),
-    created_at TIMESTAMPTZ DEFAULT NOW(),
-    updated_at TIMESTAMPTZ DEFAULT NOW()
+    createdAt TIMESTAMPTZ DEFAULT NOW(),
+    updatedAt TIMESTAMPTZ DEFAULT NOW()
 );
 
 -- Lab Test Catalog
@@ -696,8 +696,8 @@
     cost DECIMAL(10,2),
     requires_fasting BOOLEAN DEFAULT FALSE,
     isActive BOOLEAN DEFAULT TRUE,
-    created_at TIMESTAMPTZ DEFAULT NOW(),
-    updated_at TIMESTAMPTZ DEFAULT NOW()
+    createdAt TIMESTAMPTZ DEFAULT NOW(),
+    updatedAt TIMESTAMPTZ DEFAULT NOW()
 );
 
 -- Lab Orders
@@ -714,8 +714,8 @@
     estimated_completion TIMESTAMPTZ,
     actual_completion TIMESTAMPTZ,
     lab_facility VARCHAR(255),
-    created_at TIMESTAMPTZ DEFAULT NOW(),
-    updated_at TIMESTAMPTZ DEFAULT NOW()
+    createdAt TIMESTAMPTZ DEFAULT NOW(),
+    updatedAt TIMESTAMPTZ DEFAULT NOW()
 );
 
 -- Lab Results
@@ -731,7 +731,7 @@
     interpretation TEXT,
     reviewed_by UUID REFERENCES doctors(id),
     reviewed_at TIMESTAMPTZ,
-    created_at TIMESTAMPTZ DEFAULT NOW()
+    createdAt TIMESTAMPTZ DEFAULT NOW()
 );
 
 -- =============================================
@@ -756,7 +756,7 @@
     resolved_by UUID REFERENCES users(id),
     resolved_at TIMESTAMPTZ,
     resolution_notes TEXT,
-    created_at TIMESTAMPTZ DEFAULT NOW()
+    createdAt TIMESTAMPTZ DEFAULT NOW()
 );
 
 -- Patient Allergies
@@ -771,8 +771,8 @@
     identified_by UUID REFERENCES users(id),
     isActive BOOLEAN DEFAULT TRUE,
     notes TEXT,
-    created_at TIMESTAMPTZ DEFAULT NOW(),
-    updated_at TIMESTAMPTZ DEFAULT NOW()
+    createdAt TIMESTAMPTZ DEFAULT NOW(),
+    updatedAt TIMESTAMPTZ DEFAULT NOW()
 );
 
 -- =============================================
@@ -788,7 +788,7 @@
     resource_id UUID,
     patientId UUID REFERENCES patients(id),
     phi_accessed BOOLEAN DEFAULT FALSE,
-    access_granted BOOLEAN NOT NULL,
+    accessGranted BOOLEAN NOT NULL,
     ip_address INET,
     user_agent TEXT,
     session_id VARCHAR(255),
@@ -810,7 +810,7 @@
     is_read BOOLEAN DEFAULT FALSE,
     read_at TIMESTAMPTZ,
     expires_at TIMESTAMPTZ,
-    created_at TIMESTAMPTZ DEFAULT NOW()
+    createdAt TIMESTAMPTZ DEFAULT NOW()
 );
 
 -- Consent Management
@@ -826,7 +826,7 @@
     consent_document JSON,
     ip_address INET,
     user_agent TEXT,
-    created_at TIMESTAMPTZ DEFAULT NOW()
+    createdAt TIMESTAMPTZ DEFAULT NOW()
 );
 
 -- =============================================
@@ -845,7 +845,7 @@
     aggregation_period VARCHAR(50) NOT NULL,
     date_range_start DATE NOT NULL,
     date_range_end DATE NOT NULL,
-    created_at TIMESTAMPTZ DEFAULT NOW()
+    createdAt TIMESTAMPTZ DEFAULT NOW()
 );
 
 -- Scheduled Events (Cron-like tasks)
@@ -862,8 +862,8 @@
     error_message TEXT,
     retry_count INTEGER DEFAULT 0,
     max_retries INTEGER DEFAULT 3,
-    created_at TIMESTAMPTZ DEFAULT NOW(),
-    updated_at TIMESTAMPTZ DEFAULT NOW()
+    createdAt TIMESTAMPTZ DEFAULT NOW(),
+    updatedAt TIMESTAMPTZ DEFAULT NOW()
 );
 
 -- =============================================
@@ -874,7 +874,7 @@
 CREATE INDEX idx_users_email ON users(email);
 CREATE INDEX idx_users_role ON users(role);
 CREATE INDEX idx_users_account_status ON users(account_status);
-CREATE INDEX idx_users_created_at ON users(created_at);
+CREATE INDEX idx_users_created_at ON users(createdAt);
 CREATE INDEX idx_users_deleted_at ON users(deleted_at) WHERE deleted_at IS NOT NULL;
 CREATE INDEX idx_users_email_verified ON users(email_verified);
 
@@ -946,7 +946,7 @@
 CREATE INDEX idx_emergency_alerts_patient_id ON emergency_alerts(patientId);
 CREATE INDEX idx_emergency_alerts_severity ON emergency_alerts(severity);
 CREATE INDEX idx_emergency_alerts_is_active ON emergency_alerts(isActive);
-CREATE INDEX idx_emergency_alerts_created_at ON emergency_alerts(created_at);
+CREATE INDEX idx_emergency_alerts_created_at ON emergency_alerts(createdAt);
 
 -- Audit and compliance indexes
 CREATE INDEX idx_audit_logs_user_id ON audit_logs(userId);
@@ -958,7 +958,7 @@
 CREATE INDEX idx_notifications_user_id ON notifications(userId);
 CREATE INDEX idx_notifications_type ON notifications(type);
 CREATE INDEX idx_notifications_is_read ON notifications(is_read);
-CREATE INDEX idx_notifications_created_at ON notifications(created_at);
+CREATE INDEX idx_notifications_created_at ON notifications(createdAt);
 
 -- Scheduled events indexes
 CREATE INDEX idx_scheduled_events_scheduled_for ON scheduled_events(scheduled_for);
@@ -972,12 +972,12 @@
 CREATE OR REPLACE FUNCTION update_updated_at_column()
 RETURNS TRIGGER AS $$
 BEGIN
-    NEW.updated_at = NOW();
+    NEW.updatedAt = NOW();
     RETURN NEW;
 END;
 $$ LANGUAGE 'plpgsql';
 
--- Apply triggers to all tables with updated_at columns
+-- Apply triggers to all tables with updatedAt columns
 CREATE TRIGGER update_users_updated_at BEFORE UPDATE ON users FOR EACH ROW EXECUTE FUNCTION update_updated_at_column();
 CREATE TRIGGER update_accounts_updated_at BEFORE UPDATE ON accounts FOR EACH ROW EXECUTE FUNCTION update_updated_at_column();
 CREATE TRIGGER update_sessions_updated_at BEFORE UPDATE ON sessions FOR EACH ROW EXECUTE FUNCTION update_updated_at_column();
@@ -1098,11 +1098,7 @@
 JOIN users u ON p.userId = u.id
 LEFT JOIN doctors d ON p.primaryCareDoctorId = d.id
 LEFT JOIN users du ON d.userId = du.id
-<<<<<<< HEAD
 LEFT JOIN medications m ON p.id = m.patientId AND m.isActive = true
-=======
-LEFT JOIN medications m ON p.id = m.patientId AND m.is_active = true
->>>>>>> d5e8b86e
 LEFT JOIN vitals v ON p.id = v.patientId
 LEFT JOIN appointments a ON p.id = a.patientId
 WHERE u.account_status = 'ACTIVE' AND u.deleted_at IS NULL
@@ -1124,7 +1120,7 @@
     ea.isActive,
     ea.acknowledged_by,
     ea.acknowledged_at,
-    ea.created_at
+    ea.createdAt
 FROM emergency_alerts ea
 JOIN patients p ON ea.patientId = p.id
 JOIN users u ON p.userId = u.id
@@ -1136,7 +1132,7 @@
         WHEN 'MEDIUM' THEN 3 
         WHEN 'LOW' THEN 4 
     END,
-    ea.created_at DESC;
+    ea.createdAt DESC;
 
 -- =============================================
 -- COMMENTS FOR DOCUMENTATION
