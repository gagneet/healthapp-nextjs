--- conflicted
+++ resolved
@@ -262,7 +262,7 @@
         ],
         limit: parseQueryParamAsInt(limit, 20) || 20,
         offset: parseQueryParamAsInt(offset, 0) || 0,
-        order: [['created_at', 'DESC']]
+        order: [['createdAt', 'DESC']]
       });
 
       res.status(200).json({
@@ -317,7 +317,7 @@
         ],
         limit: parseQueryParamAsInt(limit, 20) || 20,
         offset: parseQueryParamAsInt(offset, 0) || 0,
-        order: [['created_at', 'DESC']]
+        order: [['createdAt', 'DESC']]
       });
 
       res.status(200).json({
@@ -474,13 +474,9 @@
       const paymentMethods = await PaymentMethod.findAll({
         where: { 
           patientId: targetPatientId,
-<<<<<<< HEAD
           isActive: true
-=======
-          is_active: true
->>>>>>> d5e8b86e
         },
-        order: [['is_default', 'DESC'], ['created_at', 'DESC']]
+        order: [['is_default', 'DESC'], ['createdAt', 'DESC']]
       });
 
       res.status(200).json({
@@ -613,7 +609,7 @@
         ],
         limit: parseQueryParamAsInt(limit, 20) || 20,
         offset: parseQueryParamAsInt(offset, 0) || 0,
-        order: [['created_at', 'DESC']]
+        order: [['createdAt', 'DESC']]
       });
 
       res.status(200).json({
