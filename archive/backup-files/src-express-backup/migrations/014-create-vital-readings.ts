// src/migrations/014-create-vital-readings.js
'use strict';

export default {
  up: async (queryInterface: any, Sequelize: any) => {
    // Check if table already exists
    const tableExists = await queryInterface.tableExists('vital_readings');
    if (tableExists) {
      console.log('Table vital_readings already exists, skipping creation');
      return;
    }

    // Create vital_readings table
    await queryInterface.createTable('vital_readings', {
      id: {
        type: Sequelize.UUID,
        primaryKey: true,
        defaultValue: Sequelize.UUIDV4,
      },
      patientId: {
        type: Sequelize.UUID,
        allowNull: false,
        references: {
          model: 'patients',
          key: 'id'
        },
      },
      vital_type_id: {
        type: Sequelize.UUID,
        allowNull: false,
        references: {
          model: 'vital_types',
          key: 'id'
        },
      },
      adherence_record_id: {
        type: Sequelize.UUID,
        allowNull: true,
        references: {
          model: 'adherence_records',
          key: 'id'
        },
      },
      
      // Reading data
      value: {
        type: Sequelize.DECIMAL(10, 2),
        allowNull: false,
      },
      unit: {
        type: Sequelize.STRING(20),
        allowNull: true,
      },
      
      // Context
      readingTime: {
        type: Sequelize.DATE,
        allowNull: false,
      },
      device_info: {
        type: Sequelize.JSONB,
        defaultValue: {},
      },
      is_flagged: {
        type: Sequelize.BOOLEAN,
        defaultValue: false,
      },
      
      // Notes and attachments
      notes: {
        type: Sequelize.TEXT,
        allowNull: true,
      },
      attachments: {
        type: Sequelize.JSONB,
        defaultValue: [],
      },
      
      // Validation
      is_validated: {
        type: Sequelize.BOOLEAN,
        defaultValue: false,
      },
      validated_by: {
        type: Sequelize.UUID,
        allowNull: true,
        references: {
          model: 'healthcare_providers',
          key: 'id'
        },
      },
      
      // Timestamps
      created_at: {
        type: Sequelize.DATE,
        allowNull: false,
        defaultValue: Sequelize.NOW,
      },
      updated_at: {
        type: Sequelize.DATE,
        allowNull: false,
        defaultValue: Sequelize.NOW,
      },
    });

    // Add indexes with error handling
    const indexes = [
      { fields: ['patientId'], name: 'idx_vital_readings_patient' },
      { fields: ['vital_type_id'], name: 'idx_vital_readings_vital_type' },
      { fields: ['readingTime'], name: 'idx_vital_readings_time' },
      { fields: ['is_flagged'], name: 'idx_vital_readings_flagged' },
      { fields: ['is_validated'], name: 'idx_vital_readings_validated' },
<<<<<<< HEAD
      { fields: ['patientId', 'vital_type_id', 'readingTime'], name: 'idx_vital_readings_composite' }
=======
      { fields: ['patientId', 'vital_type_id', 'reading_time'], name: 'idx_vital_readings_composite' }
>>>>>>> d5e8b86e
    ];

    for (const index of indexes) {
      try {
        await queryInterface.addIndex('vital_readings', index.fields, { name: index.name });
      } catch (error) {
        if (!(error as any).message.includes('already exists')) {
          throw error;
        }
        console.log(`Index ${index.name} already exists, skipping`);
      }
    }
  },

  down: async (queryInterface: any, Sequelize: any) => {
    await queryInterface.dropTable('vital_readings');
  }
};<|MERGE_RESOLUTION|>--- conflicted
+++ resolved
@@ -25,7 +25,7 @@
           key: 'id'
         },
       },
-      vital_type_id: {
+      vitalTypeId: {
         type: Sequelize.UUID,
         allowNull: false,
         references: {
@@ -91,12 +91,12 @@
       },
       
       // Timestamps
-      created_at: {
+      createdAt: {
         type: Sequelize.DATE,
         allowNull: false,
         defaultValue: Sequelize.NOW,
       },
-      updated_at: {
+      updatedAt: {
         type: Sequelize.DATE,
         allowNull: false,
         defaultValue: Sequelize.NOW,
@@ -106,15 +106,11 @@
     // Add indexes with error handling
     const indexes = [
       { fields: ['patientId'], name: 'idx_vital_readings_patient' },
-      { fields: ['vital_type_id'], name: 'idx_vital_readings_vital_type' },
+      { fields: ['vitalTypeId'], name: 'idx_vital_readings_vital_type' },
       { fields: ['readingTime'], name: 'idx_vital_readings_time' },
       { fields: ['is_flagged'], name: 'idx_vital_readings_flagged' },
       { fields: ['is_validated'], name: 'idx_vital_readings_validated' },
-<<<<<<< HEAD
-      { fields: ['patientId', 'vital_type_id', 'readingTime'], name: 'idx_vital_readings_composite' }
-=======
-      { fields: ['patientId', 'vital_type_id', 'reading_time'], name: 'idx_vital_readings_composite' }
->>>>>>> d5e8b86e
+      { fields: ['patientId', 'vitalTypeId', 'readingTime'], name: 'idx_vital_readings_composite' }
     ];
 
     for (const index of indexes) {
