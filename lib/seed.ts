--- conflicted
+++ resolved
@@ -1237,16 +1237,13 @@
     // Wrap all delete operations in a transaction to ensure atomicity
     // Delete in an order that respects foreign key constraints
     await prisma.$transaction(async (tx) => {
-<<<<<<< HEAD
       await tx.patient.deleteMany({});
       await tx.hsps.deleteMany({});
       await tx.doctors.deleteMany({});
-=======
       // Delete in reverse dependency order
-      await tx.patient.deleteMany({});
-      await tx.doctors.deleteMany({});
-      await tx.hsps.deleteMany({});
->>>>>>> 848d44aa
+      // await tx.patient.deleteMany({});
+      // await tx.doctors.deleteMany({});
+      // await tx.hsps.deleteMany({});
       await tx.providers.deleteMany({});
       await tx.user.deleteMany({});
       await tx.organization.deleteMany({});
