import { NextRequest, NextResponse } from 'next/server';
import { auth } from "@/lib/auth";
import { prisma } from '@/lib/prisma';

/**
 * Authenticate and authorize user for care plan access
 */
async function authenticateAndAuthorize(session: any) {
  if (!session?.user) {
    return {
      error: {
        status: false,
        statusCode: 401,
        payload: { error: { status: 'unauthorized', message: 'Authentication required' } }
      }
    };
  }

  if (!['DOCTOR', 'HSP'].includes(session.user.role)) {
    return {
      error: {
        status: false,
        statusCode: 403,
        payload: { error: { status: 'forbidden', message: 'Only doctors and HSPs can access patient care plans' } }
      }
    };
  }

  return { success: true };
}

/**
 * Get doctor or HSP profile based on user role
 */
async function getProviderProfile(session: any) {
  if (session.user.role === 'DOCTOR') {
    const doctor = await prisma.doctor.findFirst({
      where: { userId: session.user.id }
    });
    
    if (!doctor) {
      return {
        error: {
          status: false,
          statusCode: 404,
          payload: { error: { status: 'not_found', message: 'Doctor profile not found' } }
        }
      };
    }
    
    return { success: true, doctorId: doctor.id, hspId: null };
  } else if (session.user.role === 'HSP') {
    const hsp = await prisma.hsp.findFirst({
      where: { userId: session.user.id }
    });
    
    if (!hsp) {
      return {
        error: {
          status: false,
          statusCode: 404,
          payload: { error: { status: 'not_found', message: 'HSP profile not found' } }
        }
      };
    }
    
    return { success: true, doctorId: null, hspId: hsp.id };
  }
  
  return {
    error: {
      status: false,
      statusCode: 403,
      payload: { error: { status: 'forbidden', message: 'Invalid user role' } }
    }
  };
}

/**
 * Verify access to patient based on provider type
 */
async function verifyPatientAccess(patientId: string, doctorId: string | null, hspId: string | null) {
  const whereClause: any = { id: patientId };
  
  if (doctorId) {
    whereClause.OR = [
      { primaryCareDoctorId: doctorId },
      {
        patientDoctorAssignments: {
          some: { 
<<<<<<< HEAD
            doctorId: doctorId,
            isActive: true
=======
            doctorId: doctorId, 
            isActive: true 
>>>>>>> 46061944
          }
        }
      }
    ];
  } else if (hspId) {
    whereClause.OR = [
      { primaryCareHspId: hspId },
      {
        patientProviderAssignments: {
          some: {
<<<<<<< HEAD
            // hsp_id is not a valid field on PatientProviderAssignment. This seems to be a logic error.
            // providerId: hspId,
=======
            hsp_id: hspId,
>>>>>>> 46061944
            isActive: true
          }
        }
      }
    ];
  }

  const patient = await prisma.patient.findFirst({ where: whereClause });
  
  if (!patient) {
    return {
      error: {
        status: false,
        statusCode: 403,
        payload: { error: { status: 'forbidden', message: 'Access denied to patient' } }
      }
    };
  }
  
  return { success: true, patient };
}

/**
 * Fetch comprehensive care plan data for a patient
 */
async function fetchCarePlanData(patientId: string) {
  // Get all care plans for the patient with comprehensive data
  const carePlans = await prisma.carePlan.findMany({
    where: {
      patientId: patientId,
<<<<<<< HEAD
      status: 'ACTIVE'
=======
      isActive: true
>>>>>>> 46061944
    },
    include: {
      // 'medications' is a json field, the relation is 'prescribedMedications'
      prescribedMedications: {
        include: {
          medicine: {
            select: {
              id: true,
              name: true,
              genericName: true,
              strength: true,
              form: true,
              category: true
            }
          }
        }
      },
      patient: {
        select: {
          id: true,
          patientId: true,
<<<<<<< HEAD
          overallAdherenceScore: true
=======
          overall_adherence_score: true
>>>>>>> 46061944
        }
      }
    },
    orderBy: { createdAt: 'desc' }
  });

  // Get vital requirements and readings
<<<<<<< HEAD
  const vitalRequirements = await prisma.vitalRequirement.findMany({
    // VitalRequirement is linked to CarePlan, not directly to Patient.
    where: { carePlan: { patientId: patientId } },
=======
  const vitalRequirements = await prisma.vital_requirements.findMany({
    where: { patientId: patientId },
>>>>>>> 46061944
    include: {
      vitalType: {
        select: {
          id: true,
          name: true,
          unit: true,
          normalRangeMin: true,
          normalRangeMax: true
        }
      }
    }
  });

  // Get recent vital readings (last 30 days)
  const thirtyDaysAgo = new Date();
  thirtyDaysAgo.setDate(thirtyDaysAgo.getDate() - 30);

  // The model is VitalReading, not vitals
  const vitalReadings = await prisma.vitalReading.findMany({
    where: {
      patientId: patientId,
<<<<<<< HEAD
      readingTime: {
=======
      recorded_at: {
>>>>>>> 46061944
        gte: thirtyDaysAgo
      }
    },
    include: {
      vitalType: {
        select: {
          id: true,
          name: true,
          unit: true
        }
      }
    },
    orderBy: { readingTime: 'desc' }
  });

  return {
    carePlans,
    vitalRequirements,
    vitalReadings
  };
}

/**
 * GET /api/patients/{id}/careplan-details
 * Get detailed care plans for a specific patient
 */
export async function GET(request: NextRequest, { params }: { params: { id:string } }) {
  try {
    const session = await auth();
    const { id: patientId } = params;

    // Authenticate and authorize user
    const authResult = await authenticateAndAuthorize(session);
    if (authResult.error) {
      return NextResponse.json(authResult.error, { status: authResult.error.statusCode });
    }

    // Get provider profile (doctor or HSP)
    const providerResult = await getProviderProfile(session);
    if (providerResult.error) {
      return NextResponse.json(providerResult.error, { status: providerResult.error.statusCode });
    }

    const { doctorId, hspId } = providerResult;

    // Verify access to patient
    const patientAccessResult = await verifyPatientAccess(patientId, doctorId, hspId);
    if (patientAccessResult.error) {
      return NextResponse.json(patientAccessResult.error, { status: patientAccessResult.error.statusCode });
    }

    // Now fetch the comprehensive care plan data
    const { carePlans, vitalRequirements, vitalReadings } = await fetchCarePlanData(patientId);

    // Format the care plans data
    const formattedCarePlans = carePlans.map((carePlan: any) => ({
      id: carePlan.id,
      title: carePlan.title || 'Care Plan',
      description: carePlan.description,
      status: carePlan.status,
      createdAt: carePlan.createdAt,
      updatedAt: carePlan.updatedAt,
<<<<<<< HEAD
      medications: (carePlan.prescribedMedications || []).map((med: any) => ({
=======
      medications: carePlan.medications.map(med => ({
>>>>>>> 46061944
        id: med.id,
        medicine: med.medicine,
        dosage: med.dosage,
        frequency: med.frequency,
        duration: med.duration,
        instructions: med.instructions,
        adherenceScore: med.adherenceScore
      }))
    }));

    // Format vital requirements
    const formattedVitalRequirements = vitalRequirements.map((req: any) => ({
      id: req.id,
      vitalType: req.vitalType,
      frequency: req.frequency,
      targetRangeMin: req.target_range_min,
      targetRangeMax: req.target_range_max,
      isCritical: req.isCritical
    }));

    // Format vital readings
    const formattedVitalReadings = vitalReadings.map((reading: any) => ({
      id: reading.id,
      vitalType: reading.vitalType,
      value: reading.value,
      readingTime: reading.readingTime,
      isNormal: reading.is_normal, // is_normal does not exist on VitalReading model
      alertLevel: reading.alertLevel
    }));

    // Get patient information from the access result
    const patient = patientAccessResult.patient;

    // Return the formatted response
    return NextResponse.json({
      status: true,
      statusCode: 200,
      payload: {
        data: {
          carePlans: formattedCarePlans,
          vitalRequirements: formattedVitalRequirements,
          vitalReadings: formattedVitalReadings,
          patient: {
            id: patient.id,
            patientId: patient.patientId,
<<<<<<< HEAD
            adherenceScore: patient.overallAdherenceScore
=======
            adherence_score: patient.overall_adherence_score
>>>>>>> 46061944
          }
        },
        message: 'Patient care plan details retrieved successfully'
      }
    });

  } catch (error: any) {
    console.error('Error fetching patient care plan details:', error);
    const errorMessage = error.message || 'Internal server error';
    return NextResponse.json({
      status: false,
      statusCode: 500,
      payload: { error: { status: 'error', message: errorMessage, details: error.toString() } }
    }, { status: 500 });
  }
}<|MERGE_RESOLUTION|>--- conflicted
+++ resolved
@@ -88,13 +88,8 @@
       {
         patientDoctorAssignments: {
           some: { 
-<<<<<<< HEAD
             doctorId: doctorId,
             isActive: true
-=======
-            doctorId: doctorId, 
-            isActive: true 
->>>>>>> 46061944
           }
         }
       }
@@ -105,12 +100,9 @@
       {
         patientProviderAssignments: {
           some: {
-<<<<<<< HEAD
             // hsp_id is not a valid field on PatientProviderAssignment. This seems to be a logic error.
             // providerId: hspId,
-=======
-            hsp_id: hspId,
->>>>>>> 46061944
+            hspId: hspId,
             isActive: true
           }
         }
@@ -141,11 +133,8 @@
   const carePlans = await prisma.carePlan.findMany({
     where: {
       patientId: patientId,
-<<<<<<< HEAD
       status: 'ACTIVE'
-=======
-      isActive: true
->>>>>>> 46061944
+      // isActive: true
     },
     include: {
       // 'medications' is a json field, the relation is 'prescribedMedications'
@@ -167,11 +156,7 @@
         select: {
           id: true,
           patientId: true,
-<<<<<<< HEAD
           overallAdherenceScore: true
-=======
-          overall_adherence_score: true
->>>>>>> 46061944
         }
       }
     },
@@ -179,14 +164,9 @@
   });
 
   // Get vital requirements and readings
-<<<<<<< HEAD
   const vitalRequirements = await prisma.vitalRequirement.findMany({
     // VitalRequirement is linked to CarePlan, not directly to Patient.
     where: { carePlan: { patientId: patientId } },
-=======
-  const vitalRequirements = await prisma.vital_requirements.findMany({
-    where: { patientId: patientId },
->>>>>>> 46061944
     include: {
       vitalType: {
         select: {
@@ -208,11 +188,7 @@
   const vitalReadings = await prisma.vitalReading.findMany({
     where: {
       patientId: patientId,
-<<<<<<< HEAD
       readingTime: {
-=======
-      recorded_at: {
->>>>>>> 46061944
         gte: thirtyDaysAgo
       }
     },
@@ -275,11 +251,7 @@
       status: carePlan.status,
       createdAt: carePlan.createdAt,
       updatedAt: carePlan.updatedAt,
-<<<<<<< HEAD
       medications: (carePlan.prescribedMedications || []).map((med: any) => ({
-=======
-      medications: carePlan.medications.map(med => ({
->>>>>>> 46061944
         id: med.id,
         medicine: med.medicine,
         dosage: med.dosage,
@@ -325,11 +297,7 @@
           patient: {
             id: patient.id,
             patientId: patient.patientId,
-<<<<<<< HEAD
             adherenceScore: patient.overallAdherenceScore
-=======
-            adherence_score: patient.overall_adherence_score
->>>>>>> 46061944
           }
         },
         message: 'Patient care plan details retrieved successfully'
