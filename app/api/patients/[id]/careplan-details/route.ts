import { NextRequest, NextResponse } from 'next/server';
import { auth } from "@/lib/auth";
import { prisma } from '@/lib/prisma';

/**
 * Authenticate and authorize user for care plan access
 */
async function authenticateAndAuthorize(session: any) {
  if (!session?.user) {
    return {
      error: {
        status: false,
        statusCode: 401,
        payload: { error: { status: 'unauthorized', message: 'Authentication required' } }
      }
    };
  }

  if (!['DOCTOR', 'HSP'].includes(session.user.role)) {
    return {
      error: {
        status: false,
        statusCode: 403,
        payload: { error: { status: 'forbidden', message: 'Only doctors and HSPs can access patient care plans' } }
      }
    };
  }

  return { success: true };
}

/**
 * Get doctor or HSP profile based on user role
 */
async function getProviderProfile(session: any) {
  if (session.user.role === 'DOCTOR') {
    const doctor = await prisma.doctor.findFirst({
      where: { userId: session.user.id }
    });
    
    if (!doctor) {
      return {
        error: {
          status: false,
          statusCode: 404,
          payload: { error: { status: 'not_found', message: 'Doctor profile not found' } }
        }
      };
    }
    
    return { success: true, doctorId: doctor.id, hspId: null };
  } else if (session.user.role === 'HSP') {
    const hsp = await prisma.hsp.findFirst({
      where: { userId: session.user.id }
    });
    
    if (!hsp) {
      return {
        error: {
          status: false,
          statusCode: 404,
          payload: { error: { status: 'not_found', message: 'HSP profile not found' } }
        }
      };
    }
    
    return { success: true, doctorId: null, hspId: hsp.id };
  }
  
  return {
    error: {
      status: false,
      statusCode: 403,
      payload: { error: { status: 'forbidden', message: 'Invalid user role' } }
    }
  };
}

/**
 * Verify access to patient based on provider type
 */
async function verifyPatientAccess(patientId: string, doctorId: string | null, hspId: string | null) {
  const whereClause: any = { id: patientId };
  
  if (doctorId) {
    whereClause.OR = [
      { primaryCareDoctorId: doctorId },
      {
        patientDoctorAssignments: {
          some: { 
            doctorId: doctorId, 
<<<<<<< HEAD
            isActive: true 
=======
            is_active: true 
>>>>>>> d5e8b86e
          }
        }
      }
    ];
  } else if (hspId) {
    whereClause.OR = [
      { hsp_id: hspId },
      {
        patient_provider_assignments: {
          some: {
            hsp_id: hspId,
            isActive: true
          }
        }
      }
    ];
  }

  const patient = await prisma.patient.findFirst({ where: whereClause });
  
  if (!patient) {
    return {
      error: {
        status: false,
        statusCode: 403,
        payload: { error: { status: 'forbidden', message: 'Access denied to patient' } }
      }
    };
  }
  
  return { success: true, patient };
}

/**
 * Fetch comprehensive care plan data for a patient
 */
async function fetchCarePlanData(patientId: string) {
  // Get all care plans for the patient with comprehensive data
  const carePlans = await prisma.carePlan.findMany({
    where: {
      patientId: patientId,
<<<<<<< HEAD
      isActive: true
=======
      is_active: true
>>>>>>> d5e8b86e
    },
    include: {
      medications: {
        include: {
          medicine: {
            select: {
              id: true,
              name: true,
              generic_name: true,
              strength: true,
              form: true,
              category: true
            }
          }
        }
      },
      patient: {
        select: {
          id: true,
          patientId: true,
          overall_adherence_score: true
        }
      }
    },
    orderBy: { created_at: 'desc' }
  });

  // Get vital requirements and readings
  const vitalRequirements = await prisma.vital_requirements.findMany({
    where: { patientId: patientId },
    include: {
      vital_templates: {
        select: {
          id: true,
          name: true,
          unit: true,
          normalRangeMin: true,
          normalRangeMax: true
        }
      }
    }
  });

  // Get recent vital readings (last 30 days)
  const thirtyDaysAgo = new Date();
  thirtyDaysAgo.setDate(thirtyDaysAgo.getDate() - 30);

  const vitalReadings = await prisma.vitals.findMany({
    where: {
      patientId: patientId,
      recorded_at: {
        gte: thirtyDaysAgo
      }
    },
    include: {
      vital_templates: {
        select: {
          id: true,
          name: true,
          unit: true
        }
      }
    },
    orderBy: { recorded_at: 'desc' }
  });

  return {
    carePlans,
    vitalRequirements,
    vitalReadings
  };
}

/**
 * GET /api/patients/{id}/careplan-details
 * Get detailed care plans for a specific patient
 */
export async function GET(request: NextRequest, { params }: { params: { id: string } }) {
  try {
    const session = await auth();
    const { id: patientId } = params;

    // Authenticate and authorize user
    const authResult = await authenticateAndAuthorize(session);
    if (authResult.error) {
      return NextResponse.json(authResult.error, { status: authResult.error.statusCode });
    }

    // Get provider profile (doctor or HSP)
    const providerResult = await getProviderProfile(session);
    if (providerResult.error) {
      return NextResponse.json(providerResult.error, { status: providerResult.error.statusCode });
    }

    const { doctorId, hspId } = providerResult;

    // Verify access to patient
    const patientAccessResult = await verifyPatientAccess(patientId, doctorId, hspId);
    if (patientAccessResult.error) {
      return NextResponse.json(patientAccessResult.error, { status: patientAccessResult.error.statusCode });
    }

    // Now fetch the comprehensive care plan data
    const { carePlans, vitalRequirements, vitalReadings } = await fetchCarePlanData(patientId);

    // Format the care plans data
    const formattedCarePlans = carePlans.map(carePlan => ({
      id: carePlan.id,
      title: carePlan.title || 'Care Plan',
      description: carePlan.description,
      status: carePlan.status,
      created_at: carePlan.created_at,
      updated_at: carePlan.updated_at,
      medications: carePlan.medications.map(med => ({
        id: med.id,
        medicine: med.medicine,
        dosage: med.dosage,
        frequency: med.frequency,
        duration: med.duration,
        instructions: med.instructions,
        adherence_score: med.adherence_score
      }))
    }));

    // Format vital requirements
    const formattedVitalRequirements = vitalRequirements.map(req => ({
      id: req.id,
      vital_type: req.vital_templates,
      frequency: req.frequency,
      target_range_min: req.target_range_min,
      target_range_max: req.target_range_max,
      is_critical: req.is_critical
    }));

    // Format vital readings
    const formattedVitalReadings = vitalReadings.map(reading => ({
      id: reading.id,
      vital_type: reading.vital_templates,
      value: reading.value,
      recorded_at: reading.recorded_at,
      is_normal: reading.is_normal,
      alert_level: reading.alert_level
    }));

    // Get patient information from the access result
    const patient = patientAccessResult.patient;

    // Return the formatted response
    return NextResponse.json({
      status: true,
      statusCode: 200,
      payload: {
        data: {
          carePlans: formattedCarePlans,
          vitalRequirements: formattedVitalRequirements,
          vitalReadings: formattedVitalReadings,
          patient: {
            id: patient.id,
            patientId: patient.patientId,
            adherence_score: patient.overall_adherence_score
          }
        },
        message: 'Patient care plan details retrieved successfully'
      }
    });

  } catch (error) {
    console.error('Error fetching patient care plan details:', error);
    return NextResponse.json({
      status: false,
      statusCode: 500,
      payload: { error: { status: 'error', message: 'Internal server error' } }
    }, { status: 500 });
  }
}
<|MERGE_RESOLUTION|>--- conflicted
+++ resolved
@@ -89,11 +89,7 @@
         patientDoctorAssignments: {
           some: { 
             doctorId: doctorId, 
-<<<<<<< HEAD
             isActive: true 
-=======
-            is_active: true 
->>>>>>> d5e8b86e
           }
         }
       }
@@ -135,11 +131,7 @@
   const carePlans = await prisma.carePlan.findMany({
     where: {
       patientId: patientId,
-<<<<<<< HEAD
       isActive: true
-=======
-      is_active: true
->>>>>>> d5e8b86e
     },
     include: {
       medications: {
@@ -164,7 +156,7 @@
         }
       }
     },
-    orderBy: { created_at: 'desc' }
+    orderBy: { createdAt: 'desc' }
   });
 
   // Get vital requirements and readings
@@ -251,8 +243,8 @@
       title: carePlan.title || 'Care Plan',
       description: carePlan.description,
       status: carePlan.status,
-      created_at: carePlan.created_at,
-      updated_at: carePlan.updated_at,
+      createdAt: carePlan.createdAt,
+      updatedAt: carePlan.updatedAt,
       medications: carePlan.medications.map(med => ({
         id: med.id,
         medicine: med.medicine,
